--- conflicted
+++ resolved
@@ -1014,11 +1014,7 @@
    XXX The functionality of this function is quite similar to the
    functionality in tb_displayline() in traceback.c. */
 
-<<<<<<< HEAD
-PyObject *
-=======
 static PyObject *
->>>>>>> d01d396e
 err_programtext(FILE *fp, int lineno)
 {
     int i;
