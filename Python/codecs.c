/* ------------------------------------------------------------------------

   Python Codec Registry and support functions

Written by Marc-Andre Lemburg (mal@lemburg.com).

Copyright (c) Corporation for National Research Initiatives.

   ------------------------------------------------------------------------ */

#include "Python.h"
#include "ucnhash.h"
#include <ctype.h>

const char *Py_hexdigits = "0123456789abcdef";

/* --- Codec Registry ----------------------------------------------------- */

/* Import the standard encodings package which will register the first
   codec search function.

   This is done in a lazy way so that the Unicode implementation does
   not downgrade startup time of scripts not needing it.

   ImportErrors are silently ignored by this function. Only one try is
   made.

*/

static int _PyCodecRegistry_Init(void); /* Forward */

int PyCodec_Register(PyObject *search_function)
{
    PyInterpreterState *interp = PyThreadState_GET()->interp;
    if (interp->codec_search_path == NULL && _PyCodecRegistry_Init())
        goto onError;
    if (search_function == NULL) {
        PyErr_BadArgument();
        goto onError;
    }
    if (!PyCallable_Check(search_function)) {
        PyErr_SetString(PyExc_TypeError, "argument must be callable");
        goto onError;
    }
    return PyList_Append(interp->codec_search_path, search_function);

 onError:
    return -1;
}

/* Convert a string to a normalized Python string: all characters are
   converted to lower case, spaces are replaced with underscores. */

static
PyObject *normalizestring(const char *string)
{
    size_t i;
    size_t len = strlen(string);
    char *p;
    PyObject *v;

    if (len > PY_SSIZE_T_MAX) {
        PyErr_SetString(PyExc_OverflowError, "string is too large");
        return NULL;
    }

    p = PyMem_Malloc(len + 1);
    if (p == NULL)
        return PyErr_NoMemory();
    for (i = 0; i < len; i++) {
        char ch = string[i];
        if (ch == ' ')
            ch = '-';
        else
            ch = Py_TOLOWER(Py_CHARMASK(ch));
        p[i] = ch;
    }
    p[i] = '\0';
    v = PyUnicode_FromString(p);
    if (v == NULL)
        return NULL;
    PyMem_Free(p);
    return v;
}

/* Lookup the given encoding and return a tuple providing the codec
   facilities.

   The encoding string is looked up converted to all lower-case
   characters. This makes encodings looked up through this mechanism
   effectively case-insensitive.

   If no codec is found, a LookupError is set and NULL returned.

   As side effect, this tries to load the encodings package, if not
   yet done. This is part of the lazy load strategy for the encodings
   package.

*/

PyObject *_PyCodec_Lookup(const char *encoding)
{
    PyInterpreterState *interp;
    PyObject *result, *args = NULL, *v;
    Py_ssize_t i, len;

    if (encoding == NULL) {
        PyErr_BadArgument();
        goto onError;
    }

    interp = PyThreadState_GET()->interp;
    if (interp->codec_search_path == NULL && _PyCodecRegistry_Init())
        goto onError;

    /* Convert the encoding to a normalized Python string: all
       characters are converted to lower case, spaces and hyphens are
       replaced with underscores. */
    v = normalizestring(encoding);
    if (v == NULL)
        goto onError;
    PyUnicode_InternInPlace(&v);

    /* First, try to lookup the name in the registry dictionary */
    result = PyDict_GetItem(interp->codec_search_cache, v);
    if (result != NULL) {
        Py_INCREF(result);
        Py_DECREF(v);
        return result;
    }

    /* Next, scan the search functions in order of registration */
    args = PyTuple_New(1);
    if (args == NULL)
        goto onError;
    PyTuple_SET_ITEM(args,0,v);

    len = PyList_Size(interp->codec_search_path);
    if (len < 0)
        goto onError;
    if (len == 0) {
        PyErr_SetString(PyExc_LookupError,
                        "no codec search functions registered: "
                        "can't find encoding");
        goto onError;
    }

    for (i = 0; i < len; i++) {
        PyObject *func;

        func = PyList_GetItem(interp->codec_search_path, i);
        if (func == NULL)
            goto onError;
        result = PyEval_CallObject(func, args);
        if (result == NULL)
            goto onError;
        if (result == Py_None) {
            Py_DECREF(result);
            continue;
        }
        if (!PyTuple_Check(result) || PyTuple_GET_SIZE(result) != 4) {
            PyErr_SetString(PyExc_TypeError,
                            "codec search functions must return 4-tuples");
            Py_DECREF(result);
            goto onError;
        }
        break;
    }
    if (i == len) {
        /* XXX Perhaps we should cache misses too ? */
        PyErr_Format(PyExc_LookupError,
                     "unknown encoding: %s", encoding);
        goto onError;
    }

    /* Cache and return the result */
    if (PyDict_SetItem(interp->codec_search_cache, v, result) < 0) {
        Py_DECREF(result);
        goto onError;
    }
    Py_DECREF(args);
    return result;

 onError:
    Py_XDECREF(args);
    return NULL;
}

int _PyCodec_Forget(const char *encoding)
{
    PyInterpreterState *interp;
    PyObject *v;
    int result;

    interp = PyThreadState_GET()->interp;
    if (interp->codec_search_path == NULL) {
        return -1;
    }

    /* Convert the encoding to a normalized Python string: all
       characters are converted to lower case, spaces and hyphens are
       replaced with underscores. */
    v = normalizestring(encoding);
    if (v == NULL) {
        return -1;
    }

    /* Drop the named codec from the internal cache */
    result = PyDict_DelItem(interp->codec_search_cache, v);
    Py_DECREF(v);

    return result;
}

/* Codec registry encoding check API. */

int PyCodec_KnownEncoding(const char *encoding)
{
    PyObject *codecs;

    codecs = _PyCodec_Lookup(encoding);
    if (!codecs) {
        PyErr_Clear();
        return 0;
    }
    else {
        Py_DECREF(codecs);
        return 1;
    }
}

static
PyObject *args_tuple(PyObject *object,
                     const char *errors)
{
    PyObject *args;

    args = PyTuple_New(1 + (errors != NULL));
    if (args == NULL)
        return NULL;
    Py_INCREF(object);
    PyTuple_SET_ITEM(args,0,object);
    if (errors) {
        PyObject *v;

        v = PyUnicode_FromString(errors);
        if (v == NULL) {
            Py_DECREF(args);
            return NULL;
        }
        PyTuple_SET_ITEM(args, 1, v);
    }
    return args;
}

/* Helper function to get a codec item */

static
PyObject *codec_getitem(const char *encoding, int index)
{
    PyObject *codecs;
    PyObject *v;

    codecs = _PyCodec_Lookup(encoding);
    if (codecs == NULL)
        return NULL;
    v = PyTuple_GET_ITEM(codecs, index);
    Py_DECREF(codecs);
    Py_INCREF(v);
    return v;
}

/* Helper functions to create an incremental codec. */
static
PyObject *codec_makeincrementalcodec(PyObject *codec_info,
                                     const char *errors,
                                     const char *attrname)
{
    PyObject *ret, *inccodec;

    inccodec = PyObject_GetAttrString(codec_info, attrname);
    if (inccodec == NULL)
        return NULL;
    if (errors)
        ret = PyObject_CallFunction(inccodec, "s", errors);
    else
        ret = PyObject_CallFunction(inccodec, NULL);
    Py_DECREF(inccodec);
    return ret;
}

static
PyObject *codec_getincrementalcodec(const char *encoding,
                                    const char *errors,
                                    const char *attrname)
{
    PyObject *codec_info, *ret;

    codec_info = _PyCodec_Lookup(encoding);
    if (codec_info == NULL)
        return NULL;
    ret = codec_makeincrementalcodec(codec_info, errors, attrname);
    Py_DECREF(codec_info);
    return ret;
}

/* Helper function to create a stream codec. */

static
PyObject *codec_getstreamcodec(const char *encoding,
                               PyObject *stream,
                               const char *errors,
                               const int index)
{
    PyObject *codecs, *streamcodec, *codeccls;

    codecs = _PyCodec_Lookup(encoding);
    if (codecs == NULL)
        return NULL;

    codeccls = PyTuple_GET_ITEM(codecs, index);
    if (errors != NULL)
        streamcodec = PyObject_CallFunction(codeccls, "Os", stream, errors);
    else
        streamcodec = PyObject_CallFunction(codeccls, "O", stream);
    Py_DECREF(codecs);
    return streamcodec;
}

/* Helpers to work with the result of _PyCodec_Lookup

 */
PyObject *_PyCodecInfo_GetIncrementalDecoder(PyObject *codec_info,
                                             const char *errors)
{
    return codec_makeincrementalcodec(codec_info, errors,
                                      "incrementaldecoder");
}

PyObject *_PyCodecInfo_GetIncrementalEncoder(PyObject *codec_info,
                                             const char *errors)
{
    return codec_makeincrementalcodec(codec_info, errors,
                                      "incrementalencoder");
}


/* Convenience APIs to query the Codec registry.

   All APIs return a codec object with incremented refcount.

 */

PyObject *PyCodec_Encoder(const char *encoding)
{
    return codec_getitem(encoding, 0);
}

PyObject *PyCodec_Decoder(const char *encoding)
{
    return codec_getitem(encoding, 1);
}

PyObject *PyCodec_IncrementalEncoder(const char *encoding,
                                     const char *errors)
{
    return codec_getincrementalcodec(encoding, errors, "incrementalencoder");
}

PyObject *PyCodec_IncrementalDecoder(const char *encoding,
                                     const char *errors)
{
    return codec_getincrementalcodec(encoding, errors, "incrementaldecoder");
}

PyObject *PyCodec_StreamReader(const char *encoding,
                               PyObject *stream,
                               const char *errors)
{
    return codec_getstreamcodec(encoding, stream, errors, 2);
}

PyObject *PyCodec_StreamWriter(const char *encoding,
                               PyObject *stream,
                               const char *errors)
{
    return codec_getstreamcodec(encoding, stream, errors, 3);
}

/* Helper that tries to ensure the reported exception chain indicates the
 * codec that was invoked to trigger the failure without changing the type
 * of the exception raised.
 */
static void
wrap_codec_error(const char *operation,
                 const char *encoding)
{
    /* TrySetFromCause will replace the active exception with a suitably
     * updated clone if it can, otherwise it will leave the original
     * exception alone.
     */
    _PyErr_TrySetFromCause("%s with '%s' codec failed",
                           operation, encoding);
}

/* Encode an object (e.g. an Unicode object) using the given encoding
   and return the resulting encoded object (usually a Python string).

   errors is passed to the encoder factory as argument if non-NULL. */

static PyObject *
_PyCodec_EncodeInternal(PyObject *object,
                        PyObject *encoder,
                        const char *encoding,
                        const char *errors)
{
    PyObject *args = NULL, *result = NULL;
    PyObject *v = NULL;

    args = args_tuple(object, errors);
    if (args == NULL)
        goto onError;

    result = PyEval_CallObject(encoder, args);
    if (result == NULL) {
        wrap_codec_error("encoding", encoding);
        goto onError;
    }

    if (!PyTuple_Check(result) ||
        PyTuple_GET_SIZE(result) != 2) {
        PyErr_SetString(PyExc_TypeError,
                        "encoder must return a tuple (object, integer)");
        goto onError;
    }
    v = PyTuple_GET_ITEM(result,0);
    Py_INCREF(v);
    /* We don't check or use the second (integer) entry. */

    Py_DECREF(args);
    Py_DECREF(encoder);
    Py_DECREF(result);
    return v;

 onError:
    Py_XDECREF(result);
    Py_XDECREF(args);
    Py_XDECREF(encoder);
    return NULL;
}

/* Decode an object (usually a Python string) using the given encoding
   and return an equivalent object (e.g. an Unicode object).

   errors is passed to the decoder factory as argument if non-NULL. */

static PyObject *
_PyCodec_DecodeInternal(PyObject *object,
                        PyObject *decoder,
                        const char *encoding,
                        const char *errors)
{
    PyObject *args = NULL, *result = NULL;
    PyObject *v;

    args = args_tuple(object, errors);
    if (args == NULL)
        goto onError;

    result = PyEval_CallObject(decoder,args);
    if (result == NULL) {
        wrap_codec_error("decoding", encoding);
        goto onError;
    }
    if (!PyTuple_Check(result) ||
        PyTuple_GET_SIZE(result) != 2) {
        PyErr_SetString(PyExc_TypeError,
                        "decoder must return a tuple (object,integer)");
        goto onError;
    }
    v = PyTuple_GET_ITEM(result,0);
    Py_INCREF(v);
    /* We don't check or use the second (integer) entry. */

    Py_DECREF(args);
    Py_DECREF(decoder);
    Py_DECREF(result);
    return v;

 onError:
    Py_XDECREF(args);
    Py_XDECREF(decoder);
    Py_XDECREF(result);
    return NULL;
}

/* Generic encoding/decoding API */
PyObject *PyCodec_Encode(PyObject *object,
                         const char *encoding,
                         const char *errors)
{
    PyObject *encoder;

    encoder = PyCodec_Encoder(encoding);
    if (encoder == NULL)
        return NULL;

    return _PyCodec_EncodeInternal(object, encoder, encoding, errors);
}

PyObject *PyCodec_Decode(PyObject *object,
                         const char *encoding,
                         const char *errors)
{
    PyObject *decoder;

    decoder = PyCodec_Decoder(encoding);
    if (decoder == NULL)
        return NULL;

    return _PyCodec_DecodeInternal(object, decoder, encoding, errors);
}

/* Text encoding/decoding API */
PyObject * _PyCodec_LookupTextEncoding(const char *encoding,
                                       const char *alternate_command)
{
    _Py_IDENTIFIER(_is_text_encoding);
    PyObject *codec;
    PyObject *attr;
    int is_text_codec;

    codec = _PyCodec_Lookup(encoding);
    if (codec == NULL)
        return NULL;

    /* Backwards compatibility: assume any raw tuple describes a text
     * encoding, and the same for anything lacking the private
     * attribute.
     */
    if (!PyTuple_CheckExact(codec)) {
        attr = _PyObject_GetAttrId(codec, &PyId__is_text_encoding);
        if (attr == NULL) {
            if (PyErr_ExceptionMatches(PyExc_AttributeError)) {
                PyErr_Clear();
            } else {
                Py_DECREF(codec);
                return NULL;
            }
        } else {
            is_text_codec = PyObject_IsTrue(attr);
            Py_DECREF(attr);
            if (!is_text_codec) {
                Py_DECREF(codec);
                PyErr_Format(PyExc_LookupError,
                             "'%.400s' is not a text encoding; "
                             "use %s to handle arbitrary codecs",
                             encoding, alternate_command);
                return NULL;
            }
        }
    }

    /* This appears to be a valid text encoding */
    return codec;
}


static
PyObject *codec_getitem_checked(const char *encoding,
                                const char *alternate_command,
                                int index)
{
    PyObject *codec;
    PyObject *v;

    codec = _PyCodec_LookupTextEncoding(encoding, alternate_command);
    if (codec == NULL)
        return NULL;

    v = PyTuple_GET_ITEM(codec, index);
    Py_INCREF(v);
    Py_DECREF(codec);
    return v;
}

static PyObject * _PyCodec_TextEncoder(const char *encoding)
{
    return codec_getitem_checked(encoding, "codecs.encode()", 0);
}

static PyObject * _PyCodec_TextDecoder(const char *encoding)
{
    return codec_getitem_checked(encoding, "codecs.decode()", 1);
}

PyObject *_PyCodec_EncodeText(PyObject *object,
                              const char *encoding,
                              const char *errors)
{
    PyObject *encoder;

    encoder = _PyCodec_TextEncoder(encoding);
    if (encoder == NULL)
        return NULL;

    return _PyCodec_EncodeInternal(object, encoder, encoding, errors);
}

PyObject *_PyCodec_DecodeText(PyObject *object,
                              const char *encoding,
                              const char *errors)
{
    PyObject *decoder;

    decoder = _PyCodec_TextDecoder(encoding);
    if (decoder == NULL)
        return NULL;

    return _PyCodec_DecodeInternal(object, decoder, encoding, errors);
}

/* Register the error handling callback function error under the name
   name. This function will be called by the codec when it encounters
   an unencodable characters/undecodable bytes and doesn't know the
   callback name, when name is specified as the error parameter
   in the call to the encode/decode function.
   Return 0 on success, -1 on error */
int PyCodec_RegisterError(const char *name, PyObject *error)
{
    PyInterpreterState *interp = PyThreadState_GET()->interp;
    if (interp->codec_search_path == NULL && _PyCodecRegistry_Init())
        return -1;
    if (!PyCallable_Check(error)) {
        PyErr_SetString(PyExc_TypeError, "handler must be callable");
        return -1;
    }
    return PyDict_SetItemString(interp->codec_error_registry,
                                name, error);
}

/* Lookup the error handling callback function registered under the
   name error. As a special case NULL can be passed, in which case
   the error handling callback for strict encoding will be returned. */
PyObject *PyCodec_LookupError(const char *name)
{
    PyObject *handler = NULL;

    PyInterpreterState *interp = PyThreadState_GET()->interp;
    if (interp->codec_search_path == NULL && _PyCodecRegistry_Init())
        return NULL;

    if (name==NULL)
        name = "strict";
    handler = PyDict_GetItemString(interp->codec_error_registry, name);
    if (!handler)
        PyErr_Format(PyExc_LookupError, "unknown error handler name '%.400s'", name);
    else
        Py_INCREF(handler);
    return handler;
}

static void wrong_exception_type(PyObject *exc)
{
    PyErr_Format(PyExc_TypeError,
                 "don't know how to handle %.200s in error callback",
                 exc->ob_type->tp_name);
}

PyObject *PyCodec_StrictErrors(PyObject *exc)
{
    if (PyExceptionInstance_Check(exc))
        PyErr_SetObject(PyExceptionInstance_Class(exc), exc);
    else
        PyErr_SetString(PyExc_TypeError, "codec must pass exception instance");
    return NULL;
}


PyObject *PyCodec_IgnoreErrors(PyObject *exc)
{
    Py_ssize_t end;

    if (PyObject_TypeCheck(exc, (PyTypeObject *)PyExc_UnicodeEncodeError)) {
        if (PyUnicodeEncodeError_GetEnd(exc, &end))
            return NULL;
    }
    else if (PyObject_TypeCheck(exc, (PyTypeObject *)PyExc_UnicodeDecodeError)) {
        if (PyUnicodeDecodeError_GetEnd(exc, &end))
            return NULL;
    }
    else if (PyObject_TypeCheck(exc, (PyTypeObject *)PyExc_UnicodeTranslateError)) {
        if (PyUnicodeTranslateError_GetEnd(exc, &end))
            return NULL;
    }
    else {
        wrong_exception_type(exc);
        return NULL;
    }
    return Py_BuildValue("(Nn)", PyUnicode_New(0, 0), end);
}


PyObject *PyCodec_ReplaceErrors(PyObject *exc)
{
    Py_ssize_t start, end, i, len;

    if (PyObject_TypeCheck(exc, (PyTypeObject *)PyExc_UnicodeEncodeError)) {
        PyObject *res;
        int kind;
        void *data;
        if (PyUnicodeEncodeError_GetStart(exc, &start))
            return NULL;
        if (PyUnicodeEncodeError_GetEnd(exc, &end))
            return NULL;
        len = end - start;
        res = PyUnicode_New(len, '?');
        if (res == NULL)
            return NULL;
        kind = PyUnicode_KIND(res);
        data = PyUnicode_DATA(res);
        for (i = 0; i < len; ++i)
            PyUnicode_WRITE(kind, data, i, '?');
        assert(_PyUnicode_CheckConsistency(res, 1));
        return Py_BuildValue("(Nn)", res, end);
    }
    else if (PyObject_TypeCheck(exc, (PyTypeObject *)PyExc_UnicodeDecodeError)) {
        if (PyUnicodeDecodeError_GetEnd(exc, &end))
            return NULL;
        return Py_BuildValue("(Cn)",
                             (int)Py_UNICODE_REPLACEMENT_CHARACTER,
                             end);
    }
    else if (PyObject_TypeCheck(exc, (PyTypeObject *)PyExc_UnicodeTranslateError)) {
        PyObject *res;
        int kind;
        void *data;
        if (PyUnicodeTranslateError_GetStart(exc, &start))
            return NULL;
        if (PyUnicodeTranslateError_GetEnd(exc, &end))
            return NULL;
        len = end - start;
        res = PyUnicode_New(len, Py_UNICODE_REPLACEMENT_CHARACTER);
        if (res == NULL)
            return NULL;
        kind = PyUnicode_KIND(res);
        data = PyUnicode_DATA(res);
        for (i=0; i < len; i++)
            PyUnicode_WRITE(kind, data, i, Py_UNICODE_REPLACEMENT_CHARACTER);
        assert(_PyUnicode_CheckConsistency(res, 1));
        return Py_BuildValue("(Nn)", res, end);
    }
    else {
        wrong_exception_type(exc);
        return NULL;
    }
}

PyObject *PyCodec_XMLCharRefReplaceErrors(PyObject *exc)
{
    if (PyObject_TypeCheck(exc, (PyTypeObject *)PyExc_UnicodeEncodeError)) {
        PyObject *restuple;
        PyObject *object;
        Py_ssize_t i;
        Py_ssize_t start;
        Py_ssize_t end;
        PyObject *res;
        unsigned char *outp;
        Py_ssize_t ressize;
        Py_UCS4 ch;
        if (PyUnicodeEncodeError_GetStart(exc, &start))
            return NULL;
        if (PyUnicodeEncodeError_GetEnd(exc, &end))
            return NULL;
        if (!(object = PyUnicodeEncodeError_GetObject(exc)))
            return NULL;
        if (end - start > PY_SSIZE_T_MAX / (2+7+1))
            end = start + PY_SSIZE_T_MAX / (2+7+1);
        for (i = start, ressize = 0; i < end; ++i) {
            /* object is guaranteed to be "ready" */
            ch = PyUnicode_READ_CHAR(object, i);
            if (ch<10)
                ressize += 2+1+1;
            else if (ch<100)
                ressize += 2+2+1;
            else if (ch<1000)
                ressize += 2+3+1;
            else if (ch<10000)
                ressize += 2+4+1;
            else if (ch<100000)
                ressize += 2+5+1;
            else if (ch<1000000)
                ressize += 2+6+1;
            else
                ressize += 2+7+1;
        }
        /* allocate replacement */
        res = PyUnicode_New(ressize, 127);
        if (res == NULL) {
            Py_DECREF(object);
            return NULL;
        }
        outp = PyUnicode_1BYTE_DATA(res);
        /* generate replacement */
        for (i = start; i < end; ++i) {
            int digits;
            int base;
            ch = PyUnicode_READ_CHAR(object, i);
            *outp++ = '&';
            *outp++ = '#';
            if (ch<10) {
                digits = 1;
                base = 1;
            }
            else if (ch<100) {
                digits = 2;
                base = 10;
            }
            else if (ch<1000) {
                digits = 3;
                base = 100;
            }
            else if (ch<10000) {
                digits = 4;
                base = 1000;
            }
            else if (ch<100000) {
                digits = 5;
                base = 10000;
            }
            else if (ch<1000000) {
                digits = 6;
                base = 100000;
            }
            else {
                digits = 7;
                base = 1000000;
            }
            while (digits-->0) {
                *outp++ = '0' + ch/base;
                ch %= base;
                base /= 10;
            }
            *outp++ = ';';
        }
        assert(_PyUnicode_CheckConsistency(res, 1));
        restuple = Py_BuildValue("(Nn)", res, end);
        Py_DECREF(object);
        return restuple;
    }
    else {
        wrong_exception_type(exc);
        return NULL;
    }
}

PyObject *PyCodec_BackslashReplaceErrors(PyObject *exc)
{
<<<<<<< HEAD
    PyObject *object;
    Py_ssize_t i;
    Py_ssize_t start;
    Py_ssize_t end;
    PyObject *res;
    unsigned char *outp;
    int ressize;
    Py_UCS4 c;

    if (PyObject_IsInstance(exc, PyExc_UnicodeDecodeError)) {
        unsigned char *p;
        if (PyUnicodeDecodeError_GetStart(exc, &start))
            return NULL;
        if (PyUnicodeDecodeError_GetEnd(exc, &end))
            return NULL;
        if (!(object = PyUnicodeDecodeError_GetObject(exc)))
            return NULL;
        if (!(p = (unsigned char*)PyBytes_AsString(object))) {
            Py_DECREF(object);
            return NULL;
        }
        res = PyUnicode_New(4 * (end - start), 127);
        if (res == NULL) {
            Py_DECREF(object);
            return NULL;
        }
        outp = PyUnicode_1BYTE_DATA(res);
        for (i = start; i < end; i++, outp += 4) {
            unsigned char c = p[i];
            outp[0] = '\\';
            outp[1] = 'x';
            outp[2] = Py_hexdigits[(c>>4)&0xf];
            outp[3] = Py_hexdigits[c&0xf];
        }

        assert(_PyUnicode_CheckConsistency(res, 1));
        Py_DECREF(object);
        return Py_BuildValue("(Nn)", res, end);
    }
    if (PyObject_IsInstance(exc, PyExc_UnicodeEncodeError)) {
        if (PyUnicodeEncodeError_GetStart(exc, &start))
            return NULL;
        if (PyUnicodeEncodeError_GetEnd(exc, &end))
            return NULL;
        if (!(object = PyUnicodeEncodeError_GetObject(exc)))
            return NULL;
    }
    else if (PyObject_IsInstance(exc, PyExc_UnicodeTranslateError)) {
        if (PyUnicodeTranslateError_GetStart(exc, &start))
            return NULL;
        if (PyUnicodeTranslateError_GetEnd(exc, &end))
            return NULL;
        if (!(object = PyUnicodeTranslateError_GetObject(exc)))
            return NULL;
    }
    else {
        wrong_exception_type(exc);
        return NULL;
    }

    if (end - start > PY_SSIZE_T_MAX / (1+1+8))
        end = start + PY_SSIZE_T_MAX / (1+1+8);
    for (i = start, ressize = 0; i < end; ++i) {
        /* object is guaranteed to be "ready" */
        c = PyUnicode_READ_CHAR(object, i);
        if (c >= 0x10000) {
            ressize += 1+1+8;
        }
        else if (c >= 0x100) {
            ressize += 1+1+4;
        }
        else
            ressize += 1+1+2;
    }
    res = PyUnicode_New(ressize, 127);
    if (res == NULL) {
        Py_DECREF(object);
        return NULL;
    }
    outp = PyUnicode_1BYTE_DATA(res);
    for (i = start; i < end; ++i) {
        c = PyUnicode_READ_CHAR(object, i);
        *outp++ = '\\';
        if (c >= 0x00010000) {
            *outp++ = 'U';
            *outp++ = Py_hexdigits[(c>>28)&0xf];
            *outp++ = Py_hexdigits[(c>>24)&0xf];
            *outp++ = Py_hexdigits[(c>>20)&0xf];
            *outp++ = Py_hexdigits[(c>>16)&0xf];
            *outp++ = Py_hexdigits[(c>>12)&0xf];
            *outp++ = Py_hexdigits[(c>>8)&0xf];
        }
        else if (c >= 0x100) {
            *outp++ = 'u';
            *outp++ = Py_hexdigits[(c>>12)&0xf];
            *outp++ = Py_hexdigits[(c>>8)&0xf];
        }
        else
            *outp++ = 'x';
        *outp++ = Py_hexdigits[(c>>4)&0xf];
        *outp++ = Py_hexdigits[c&0xf];
    }

    assert(_PyUnicode_CheckConsistency(res, 1));
    Py_DECREF(object);
    return Py_BuildValue("(Nn)", res, end);
}

static _PyUnicode_Name_CAPI *ucnhash_CAPI = NULL;
static int ucnhash_initialized = 0;

PyObject *PyCodec_NameReplaceErrors(PyObject *exc)
{
    if (PyObject_IsInstance(exc, PyExc_UnicodeEncodeError)) {
=======
    if (PyObject_TypeCheck(exc, (PyTypeObject *)PyExc_UnicodeEncodeError)) {
>>>>>>> ca7fecb0
        PyObject *restuple;
        PyObject *object;
        Py_ssize_t i;
        Py_ssize_t start;
        Py_ssize_t end;
        PyObject *res;
        unsigned char *outp;
        Py_ssize_t ressize;
        int replsize;
        Py_UCS4 c;
        char buffer[256]; /* NAME_MAXLEN */
        if (PyUnicodeEncodeError_GetStart(exc, &start))
            return NULL;
        if (PyUnicodeEncodeError_GetEnd(exc, &end))
            return NULL;
        if (!(object = PyUnicodeEncodeError_GetObject(exc)))
            return NULL;
        if (!ucnhash_initialized) {
            /* load the unicode data module */
            ucnhash_CAPI = (_PyUnicode_Name_CAPI *)PyCapsule_Import(
                                            PyUnicodeData_CAPSULE_NAME, 1);
            ucnhash_initialized = 1;
        }
        for (i = start, ressize = 0; i < end; ++i) {
            /* object is guaranteed to be "ready" */
            c = PyUnicode_READ_CHAR(object, i);
            if (ucnhash_CAPI &&
                ucnhash_CAPI->getname(NULL, c, buffer, sizeof(buffer), 1)) {
                replsize = 1+1+1+(int)strlen(buffer)+1;
            }
            else if (c >= 0x10000) {
                replsize = 1+1+8;
            }
            else if (c >= 0x100) {
                replsize = 1+1+4;
            }
            else
                replsize = 1+1+2;
            if (ressize > PY_SSIZE_T_MAX - replsize)
                break;
            ressize += replsize;
        }
        end = i;
        res = PyUnicode_New(ressize, 127);
        if (res==NULL)
            return NULL;
        for (i = start, outp = PyUnicode_1BYTE_DATA(res);
            i < end; ++i) {
            c = PyUnicode_READ_CHAR(object, i);
            *outp++ = '\\';
            if (ucnhash_CAPI &&
                ucnhash_CAPI->getname(NULL, c, buffer, sizeof(buffer), 1)) {
                *outp++ = 'N';
                *outp++ = '{';
                strcpy((char *)outp, buffer);
                outp += strlen(buffer);
                *outp++ = '}';
                continue;
            }
            if (c >= 0x00010000) {
                *outp++ = 'U';
                *outp++ = Py_hexdigits[(c>>28)&0xf];
                *outp++ = Py_hexdigits[(c>>24)&0xf];
                *outp++ = Py_hexdigits[(c>>20)&0xf];
                *outp++ = Py_hexdigits[(c>>16)&0xf];
                *outp++ = Py_hexdigits[(c>>12)&0xf];
                *outp++ = Py_hexdigits[(c>>8)&0xf];
            }
            else if (c >= 0x100) {
                *outp++ = 'u';
                *outp++ = Py_hexdigits[(c>>12)&0xf];
                *outp++ = Py_hexdigits[(c>>8)&0xf];
            }
            else
                *outp++ = 'x';
            *outp++ = Py_hexdigits[(c>>4)&0xf];
            *outp++ = Py_hexdigits[c&0xf];
        }

        assert(outp == PyUnicode_1BYTE_DATA(res) + ressize);
        assert(_PyUnicode_CheckConsistency(res, 1));
        restuple = Py_BuildValue("(Nn)", res, end);
        Py_DECREF(object);
        return restuple;
    }
    else {
        wrong_exception_type(exc);
        return NULL;
    }
}

#define ENC_UNKNOWN     -1
#define ENC_UTF8        0
#define ENC_UTF16BE     1
#define ENC_UTF16LE     2
#define ENC_UTF32BE     3
#define ENC_UTF32LE     4

static int
get_standard_encoding(const char *encoding, int *bytelength)
{
    if (Py_TOLOWER(encoding[0]) == 'u' &&
        Py_TOLOWER(encoding[1]) == 't' &&
        Py_TOLOWER(encoding[2]) == 'f') {
        encoding += 3;
        if (*encoding == '-' || *encoding == '_' )
            encoding++;
        if (encoding[0] == '8' && encoding[1] == '\0') {
            *bytelength = 3;
            return ENC_UTF8;
        }
        else if (encoding[0] == '1' && encoding[1] == '6') {
            encoding += 2;
            *bytelength = 2;
            if (*encoding == '\0') {
#ifdef WORDS_BIGENDIAN
                return ENC_UTF16BE;
#else
                return ENC_UTF16LE;
#endif
            }
            if (*encoding == '-' || *encoding == '_' )
                encoding++;
            if (Py_TOLOWER(encoding[1]) == 'e' && encoding[2] == '\0') {
                if (Py_TOLOWER(encoding[0]) == 'b')
                    return ENC_UTF16BE;
                if (Py_TOLOWER(encoding[0]) == 'l')
                    return ENC_UTF16LE;
            }
        }
        else if (encoding[0] == '3' && encoding[1] == '2') {
            encoding += 2;
            *bytelength = 4;
            if (*encoding == '\0') {
#ifdef WORDS_BIGENDIAN
                return ENC_UTF32BE;
#else
                return ENC_UTF32LE;
#endif
            }
            if (*encoding == '-' || *encoding == '_' )
                encoding++;
            if (Py_TOLOWER(encoding[1]) == 'e' && encoding[2] == '\0') {
                if (Py_TOLOWER(encoding[0]) == 'b')
                    return ENC_UTF32BE;
                if (Py_TOLOWER(encoding[0]) == 'l')
                    return ENC_UTF32LE;
            }
        }
    }
    else if (strcmp(encoding, "CP_UTF8") == 0) {
        *bytelength = 3;
        return ENC_UTF8;
    }
    return ENC_UNKNOWN;
}

/* This handler is declared static until someone demonstrates
   a need to call it directly. */
static PyObject *
PyCodec_SurrogatePassErrors(PyObject *exc)
{
    PyObject *restuple;
    PyObject *object;
    PyObject *encode;
    char *encoding;
    int code;
    int bytelength;
    Py_ssize_t i;
    Py_ssize_t start;
    Py_ssize_t end;
    PyObject *res;

    if (PyObject_TypeCheck(exc, (PyTypeObject *)PyExc_UnicodeEncodeError)) {
        unsigned char *outp;
        if (PyUnicodeEncodeError_GetStart(exc, &start))
            return NULL;
        if (PyUnicodeEncodeError_GetEnd(exc, &end))
            return NULL;
        if (!(object = PyUnicodeEncodeError_GetObject(exc)))
            return NULL;
        if (!(encode = PyUnicodeEncodeError_GetEncoding(exc))) {
            Py_DECREF(object);
            return NULL;
        }
        if (!(encoding = PyUnicode_AsUTF8(encode))) {
            Py_DECREF(object);
            Py_DECREF(encode);
            return NULL;
        }
        code = get_standard_encoding(encoding, &bytelength);
        Py_DECREF(encode);
        if (code == ENC_UNKNOWN) {
            /* Not supported, fail with original exception */
            PyErr_SetObject(PyExceptionInstance_Class(exc), exc);
            Py_DECREF(object);
            return NULL;
        }

        if (end - start > PY_SSIZE_T_MAX / bytelength)
            end = start + PY_SSIZE_T_MAX / bytelength;
        res = PyBytes_FromStringAndSize(NULL, bytelength*(end-start));
        if (!res) {
            Py_DECREF(object);
            return NULL;
        }
        outp = (unsigned char*)PyBytes_AsString(res);
        for (i = start; i < end; i++) {
            /* object is guaranteed to be "ready" */
            Py_UCS4 ch = PyUnicode_READ_CHAR(object, i);
            if (!Py_UNICODE_IS_SURROGATE(ch)) {
                /* Not a surrogate, fail with original exception */
                PyErr_SetObject(PyExceptionInstance_Class(exc), exc);
                Py_DECREF(res);
                Py_DECREF(object);
                return NULL;
            }
            switch (code) {
            case ENC_UTF8:
                *outp++ = (unsigned char)(0xe0 | (ch >> 12));
                *outp++ = (unsigned char)(0x80 | ((ch >> 6) & 0x3f));
                *outp++ = (unsigned char)(0x80 | (ch & 0x3f));
                break;
            case ENC_UTF16LE:
                *outp++ = (unsigned char) ch;
                *outp++ = (unsigned char)(ch >> 8);
                break;
            case ENC_UTF16BE:
                *outp++ = (unsigned char)(ch >> 8);
                *outp++ = (unsigned char) ch;
                break;
            case ENC_UTF32LE:
                *outp++ = (unsigned char) ch;
                *outp++ = (unsigned char)(ch >> 8);
                *outp++ = (unsigned char)(ch >> 16);
                *outp++ = (unsigned char)(ch >> 24);
                break;
            case ENC_UTF32BE:
                *outp++ = (unsigned char)(ch >> 24);
                *outp++ = (unsigned char)(ch >> 16);
                *outp++ = (unsigned char)(ch >> 8);
                *outp++ = (unsigned char) ch;
                break;
            }
        }
        restuple = Py_BuildValue("(On)", res, end);
        Py_DECREF(res);
        Py_DECREF(object);
        return restuple;
    }
    else if (PyObject_TypeCheck(exc, (PyTypeObject *)PyExc_UnicodeDecodeError)) {
        unsigned char *p;
        Py_UCS4 ch = 0;
        if (PyUnicodeDecodeError_GetStart(exc, &start))
            return NULL;
        if (PyUnicodeDecodeError_GetEnd(exc, &end))
            return NULL;
        if (!(object = PyUnicodeDecodeError_GetObject(exc)))
            return NULL;
        if (!(p = (unsigned char*)PyBytes_AsString(object))) {
            Py_DECREF(object);
            return NULL;
        }
        if (!(encode = PyUnicodeDecodeError_GetEncoding(exc))) {
            Py_DECREF(object);
            return NULL;
        }
        if (!(encoding = PyUnicode_AsUTF8(encode))) {
            Py_DECREF(object);
            Py_DECREF(encode);
            return NULL;
        }
        code = get_standard_encoding(encoding, &bytelength);
        Py_DECREF(encode);
        if (code == ENC_UNKNOWN) {
            /* Not supported, fail with original exception */
            PyErr_SetObject(PyExceptionInstance_Class(exc), exc);
            Py_DECREF(object);
            return NULL;
        }

        /* Try decoding a single surrogate character. If
           there are more, let the codec call us again. */
        p += start;
        if (PyBytes_GET_SIZE(object) - start >= bytelength) {
            switch (code) {
            case ENC_UTF8:
                if ((p[0] & 0xf0) == 0xe0 &&
                    (p[1] & 0xc0) == 0x80 &&
                    (p[2] & 0xc0) == 0x80) {
                    /* it's a three-byte code */
                    ch = ((p[0] & 0x0f) << 12) + ((p[1] & 0x3f) << 6) + (p[2] & 0x3f);
                }
                break;
            case ENC_UTF16LE:
                ch = p[1] << 8 | p[0];
                break;
            case ENC_UTF16BE:
                ch = p[0] << 8 | p[1];
                break;
            case ENC_UTF32LE:
                ch = (p[3] << 24) | (p[2] << 16) | (p[1] << 8) | p[0];
                break;
            case ENC_UTF32BE:
                ch = (p[0] << 24) | (p[1] << 16) | (p[2] << 8) | p[3];
                break;
            }
        }

        Py_DECREF(object);
        if (!Py_UNICODE_IS_SURROGATE(ch)) {
            /* it's not a surrogate - fail */
            PyErr_SetObject(PyExceptionInstance_Class(exc), exc);
            return NULL;
        }
        res = PyUnicode_FromOrdinal(ch);
        if (res == NULL)
            return NULL;
        return Py_BuildValue("(Nn)", res, start + bytelength);
    }
    else {
        wrong_exception_type(exc);
        return NULL;
    }
}

static PyObject *
PyCodec_SurrogateEscapeErrors(PyObject *exc)
{
    PyObject *restuple;
    PyObject *object;
    Py_ssize_t i;
    Py_ssize_t start;
    Py_ssize_t end;
    PyObject *res;

    if (PyObject_TypeCheck(exc, (PyTypeObject *)PyExc_UnicodeEncodeError)) {
        char *outp;
        if (PyUnicodeEncodeError_GetStart(exc, &start))
            return NULL;
        if (PyUnicodeEncodeError_GetEnd(exc, &end))
            return NULL;
        if (!(object = PyUnicodeEncodeError_GetObject(exc)))
            return NULL;
        res = PyBytes_FromStringAndSize(NULL, end-start);
        if (!res) {
            Py_DECREF(object);
            return NULL;
        }
        outp = PyBytes_AsString(res);
        for (i = start; i < end; i++) {
            /* object is guaranteed to be "ready" */
            Py_UCS4 ch = PyUnicode_READ_CHAR(object, i);
            if (ch < 0xdc80 || ch > 0xdcff) {
                /* Not a UTF-8b surrogate, fail with original exception */
                PyErr_SetObject(PyExceptionInstance_Class(exc), exc);
                Py_DECREF(res);
                Py_DECREF(object);
                return NULL;
            }
            *outp++ = ch - 0xdc00;
        }
        restuple = Py_BuildValue("(On)", res, end);
        Py_DECREF(res);
        Py_DECREF(object);
        return restuple;
    }
    else if (PyObject_TypeCheck(exc, (PyTypeObject *)PyExc_UnicodeDecodeError)) {
        PyObject *str;
        unsigned char *p;
        Py_UCS2 ch[4]; /* decode up to 4 bad bytes. */
        int consumed = 0;
        if (PyUnicodeDecodeError_GetStart(exc, &start))
            return NULL;
        if (PyUnicodeDecodeError_GetEnd(exc, &end))
            return NULL;
        if (!(object = PyUnicodeDecodeError_GetObject(exc)))
            return NULL;
        if (!(p = (unsigned char*)PyBytes_AsString(object))) {
            Py_DECREF(object);
            return NULL;
        }
        while (consumed < 4 && consumed < end-start) {
            /* Refuse to escape ASCII bytes. */
            if (p[start+consumed] < 128)
                break;
            ch[consumed] = 0xdc00 + p[start+consumed];
            consumed++;
        }
        Py_DECREF(object);
        if (!consumed) {
            /* codec complained about ASCII byte. */
            PyErr_SetObject(PyExceptionInstance_Class(exc), exc);
            return NULL;
        }
        str = PyUnicode_FromKindAndData(PyUnicode_2BYTE_KIND, ch, consumed);
        if (str == NULL)
            return NULL;
        return Py_BuildValue("(Nn)", str, start+consumed);
    }
    else {
        wrong_exception_type(exc);
        return NULL;
    }
}


static PyObject *strict_errors(PyObject *self, PyObject *exc)
{
    return PyCodec_StrictErrors(exc);
}


static PyObject *ignore_errors(PyObject *self, PyObject *exc)
{
    return PyCodec_IgnoreErrors(exc);
}


static PyObject *replace_errors(PyObject *self, PyObject *exc)
{
    return PyCodec_ReplaceErrors(exc);
}


static PyObject *xmlcharrefreplace_errors(PyObject *self, PyObject *exc)
{
    return PyCodec_XMLCharRefReplaceErrors(exc);
}


static PyObject *backslashreplace_errors(PyObject *self, PyObject *exc)
{
    return PyCodec_BackslashReplaceErrors(exc);
}

static PyObject *namereplace_errors(PyObject *self, PyObject *exc)
{
    return PyCodec_NameReplaceErrors(exc);
}

static PyObject *surrogatepass_errors(PyObject *self, PyObject *exc)
{
    return PyCodec_SurrogatePassErrors(exc);
}

static PyObject *surrogateescape_errors(PyObject *self, PyObject *exc)
{
    return PyCodec_SurrogateEscapeErrors(exc);
}

static int _PyCodecRegistry_Init(void)
{
    static struct {
        char *name;
        PyMethodDef def;
    } methods[] =
    {
        {
            "strict",
            {
                "strict_errors",
                strict_errors,
                METH_O,
                PyDoc_STR("Implements the 'strict' error handling, which "
                          "raises a UnicodeError on coding errors.")
            }
        },
        {
            "ignore",
            {
                "ignore_errors",
                ignore_errors,
                METH_O,
                PyDoc_STR("Implements the 'ignore' error handling, which "
                          "ignores malformed data and continues.")
            }
        },
        {
            "replace",
            {
                "replace_errors",
                replace_errors,
                METH_O,
                PyDoc_STR("Implements the 'replace' error handling, which "
                          "replaces malformed data with a replacement marker.")
            }
        },
        {
            "xmlcharrefreplace",
            {
                "xmlcharrefreplace_errors",
                xmlcharrefreplace_errors,
                METH_O,
                PyDoc_STR("Implements the 'xmlcharrefreplace' error handling, "
                          "which replaces an unencodable character with the "
                          "appropriate XML character reference.")
            }
        },
        {
            "backslashreplace",
            {
                "backslashreplace_errors",
                backslashreplace_errors,
                METH_O,
                PyDoc_STR("Implements the 'backslashreplace' error handling, "
                          "which replaces malformed data with a backslashed "
                          "escape sequence.")
            }
        },
        {
            "namereplace",
            {
                "namereplace_errors",
                namereplace_errors,
                METH_O,
                PyDoc_STR("Implements the 'namereplace' error handling, "
                          "which replaces an unencodable character with a "
                          "\\N{...} escape sequence.")
            }
        },
        {
            "surrogatepass",
            {
                "surrogatepass",
                surrogatepass_errors,
                METH_O
            }
        },
        {
            "surrogateescape",
            {
                "surrogateescape",
                surrogateescape_errors,
                METH_O
            }
        }
    };

    PyInterpreterState *interp = PyThreadState_GET()->interp;
    PyObject *mod;
    unsigned i;

    if (interp->codec_search_path != NULL)
        return 0;

    interp->codec_search_path = PyList_New(0);
    interp->codec_search_cache = PyDict_New();
    interp->codec_error_registry = PyDict_New();

    if (interp->codec_error_registry) {
        for (i = 0; i < Py_ARRAY_LENGTH(methods); ++i) {
            PyObject *func = PyCFunction_NewEx(&methods[i].def, NULL, NULL);
            int res;
            if (!func)
                Py_FatalError("can't initialize codec error registry");
            res = PyCodec_RegisterError(methods[i].name, func);
            Py_DECREF(func);
            if (res)
                Py_FatalError("can't initialize codec error registry");
        }
    }

    if (interp->codec_search_path == NULL ||
        interp->codec_search_cache == NULL ||
        interp->codec_error_registry == NULL)
        Py_FatalError("can't initialize codec registry");

    mod = PyImport_ImportModuleNoBlock("encodings");
    if (mod == NULL) {
        return -1;
    }
    Py_DECREF(mod);
    interp->codecs_initialized = 1;
    return 0;
}<|MERGE_RESOLUTION|>--- conflicted
+++ resolved
@@ -856,7 +856,6 @@
 
 PyObject *PyCodec_BackslashReplaceErrors(PyObject *exc)
 {
-<<<<<<< HEAD
     PyObject *object;
     Py_ssize_t i;
     Py_ssize_t start;
@@ -866,7 +865,7 @@
     int ressize;
     Py_UCS4 c;
 
-    if (PyObject_IsInstance(exc, PyExc_UnicodeDecodeError)) {
+    if (PyObject_TypeCheck(exc, (PyTypeObject *)PyExc_UnicodeDecodeError)) {
         unsigned char *p;
         if (PyUnicodeDecodeError_GetStart(exc, &start))
             return NULL;
@@ -896,7 +895,7 @@
         Py_DECREF(object);
         return Py_BuildValue("(Nn)", res, end);
     }
-    if (PyObject_IsInstance(exc, PyExc_UnicodeEncodeError)) {
+    if (PyObject_TypeCheck(exc, (PyTypeObject *)PyExc_UnicodeEncodeError)) {
         if (PyUnicodeEncodeError_GetStart(exc, &start))
             return NULL;
         if (PyUnicodeEncodeError_GetEnd(exc, &end))
@@ -904,7 +903,7 @@
         if (!(object = PyUnicodeEncodeError_GetObject(exc)))
             return NULL;
     }
-    else if (PyObject_IsInstance(exc, PyExc_UnicodeTranslateError)) {
+    else if (PyObject_TypeCheck(exc, (PyTypeObject *)PyExc_UnicodeTranslateError)) {
         if (PyUnicodeTranslateError_GetStart(exc, &start))
             return NULL;
         if (PyUnicodeTranslateError_GetEnd(exc, &end))
@@ -970,10 +969,7 @@
 
 PyObject *PyCodec_NameReplaceErrors(PyObject *exc)
 {
-    if (PyObject_IsInstance(exc, PyExc_UnicodeEncodeError)) {
-=======
     if (PyObject_TypeCheck(exc, (PyTypeObject *)PyExc_UnicodeEncodeError)) {
->>>>>>> ca7fecb0
         PyObject *restuple;
         PyObject *object;
         Py_ssize_t i;
