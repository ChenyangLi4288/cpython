--- conflicted
+++ resolved
@@ -11008,12 +11008,7 @@
 unicode_hash(PyObject *self)
 {
     Py_ssize_t len;
-<<<<<<< HEAD
-    Py_uhash_t x;
-=======
-    Py_UNICODE *p;
     Py_uhash_t x;  /* Unsigned for defined overflow behavior. */
->>>>>>> 27cbcd62
 
 #ifdef Py_DEBUG
     assert(_Py_HashSecret_Initialized);
