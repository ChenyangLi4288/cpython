import unittest
from test import support
import subprocess
import sys
import signal
import io
import os
import errno
import tempfile
import time
import re
import sysconfig
import warnings
import select
import shutil
try:
    import gc
except ImportError:
    gc = None

mswindows = (sys.platform == "win32")

#
# Depends on the following external programs: Python
#

if mswindows:
    SETBINARY = ('import msvcrt; msvcrt.setmode(sys.stdout.fileno(), '
                                                'os.O_BINARY);')
else:
    SETBINARY = ''


try:
    mkstemp = tempfile.mkstemp
except AttributeError:
    # tempfile.mkstemp is not available
    def mkstemp():
        """Replacement for mkstemp, calling mktemp."""
        fname = tempfile.mktemp()
        return os.open(fname, os.O_RDWR|os.O_CREAT), fname


class BaseTestCase(unittest.TestCase):
    def setUp(self):
        # Try to minimize the number of children we have so this test
        # doesn't crash on some buildbots (Alphas in particular).
        support.reap_children()

    def tearDown(self):
        for inst in subprocess._active:
            inst.wait()
        subprocess._cleanup()
        self.assertFalse(subprocess._active, "subprocess._active not empty")

    def assertStderrEqual(self, stderr, expected, msg=None):
        # In a debug build, stuff like "[6580 refs]" is printed to stderr at
        # shutdown time.  That frustrates tests trying to check stderr produced
        # from a spawned Python process.
        actual = support.strip_python_stderr(stderr)
        self.assertEqual(actual, expected, msg)


class ProcessTestCase(BaseTestCase):

    def test_call_seq(self):
        # call() function with sequence argument
        rc = subprocess.call([sys.executable, "-c",
                              "import sys; sys.exit(47)"])
        self.assertEqual(rc, 47)

    def test_check_call_zero(self):
        # check_call() function with zero return code
        rc = subprocess.check_call([sys.executable, "-c",
                                    "import sys; sys.exit(0)"])
        self.assertEqual(rc, 0)

    def test_check_call_nonzero(self):
        # check_call() function with non-zero return code
        with self.assertRaises(subprocess.CalledProcessError) as c:
            subprocess.check_call([sys.executable, "-c",
                                   "import sys; sys.exit(47)"])
        self.assertEqual(c.exception.returncode, 47)

    def test_check_output(self):
        # check_output() function with zero return code
        output = subprocess.check_output(
                [sys.executable, "-c", "print('BDFL')"])
        self.assertIn(b'BDFL', output)

    def test_check_output_nonzero(self):
        # check_call() function with non-zero return code
        with self.assertRaises(subprocess.CalledProcessError) as c:
            subprocess.check_output(
                    [sys.executable, "-c", "import sys; sys.exit(5)"])
        self.assertEqual(c.exception.returncode, 5)

    def test_check_output_stderr(self):
        # check_output() function stderr redirected to stdout
        output = subprocess.check_output(
                [sys.executable, "-c", "import sys; sys.stderr.write('BDFL')"],
                stderr=subprocess.STDOUT)
        self.assertIn(b'BDFL', output)

    def test_check_output_stdout_arg(self):
        # check_output() function stderr redirected to stdout
        with self.assertRaises(ValueError) as c:
            output = subprocess.check_output(
                    [sys.executable, "-c", "print('will not be run')"],
                    stdout=sys.stdout)
            self.fail("Expected ValueError when stdout arg supplied.")
        self.assertIn('stdout', c.exception.args[0])

    def test_call_kwargs(self):
        # call() function with keyword args
        newenv = os.environ.copy()
        newenv["FRUIT"] = "banana"
        rc = subprocess.call([sys.executable, "-c",
                              'import sys, os;'
                              'sys.exit(os.getenv("FRUIT")=="banana")'],
                             env=newenv)
        self.assertEqual(rc, 1)

    def test_stdin_none(self):
        # .stdin is None when not redirected
        p = subprocess.Popen([sys.executable, "-c", 'print("banana")'],
                         stdout=subprocess.PIPE, stderr=subprocess.PIPE)
        self.addCleanup(p.stdout.close)
        self.addCleanup(p.stderr.close)
        p.wait()
        self.assertEqual(p.stdin, None)

    def test_stdout_none(self):
        # .stdout is None when not redirected
        p = subprocess.Popen([sys.executable, "-c",
                             'print("    this bit of output is from a '
                             'test of stdout in a different '
                             'process ...")'],
                             stdin=subprocess.PIPE, stderr=subprocess.PIPE)
        self.addCleanup(p.stdin.close)
        self.addCleanup(p.stderr.close)
        p.wait()
        self.assertEqual(p.stdout, None)

    def test_stderr_none(self):
        # .stderr is None when not redirected
        p = subprocess.Popen([sys.executable, "-c", 'print("banana")'],
                         stdin=subprocess.PIPE, stdout=subprocess.PIPE)
        self.addCleanup(p.stdout.close)
        self.addCleanup(p.stdin.close)
        p.wait()
        self.assertEqual(p.stderr, None)

    def test_executable_with_cwd(self):
        python_dir = os.path.dirname(os.path.realpath(sys.executable))
        p = subprocess.Popen(["somethingyoudonthave", "-c",
                              "import sys; sys.exit(47)"],
                             executable=sys.executable, cwd=python_dir)
        p.wait()
        self.assertEqual(p.returncode, 47)

    @unittest.skipIf(sysconfig.is_python_build(),
                     "need an installed Python. See #7774")
    def test_executable_without_cwd(self):
        # For a normal installation, it should work without 'cwd'
        # argument.  For test runs in the build directory, see #7774.
        p = subprocess.Popen(["somethingyoudonthave", "-c",
                              "import sys; sys.exit(47)"],
                             executable=sys.executable)
        p.wait()
        self.assertEqual(p.returncode, 47)

    def test_stdin_pipe(self):
        # stdin redirection
        p = subprocess.Popen([sys.executable, "-c",
                         'import sys; sys.exit(sys.stdin.read() == "pear")'],
                        stdin=subprocess.PIPE)
        p.stdin.write(b"pear")
        p.stdin.close()
        p.wait()
        self.assertEqual(p.returncode, 1)

    def test_stdin_filedes(self):
        # stdin is set to open file descriptor
        tf = tempfile.TemporaryFile()
        self.addCleanup(tf.close)
        d = tf.fileno()
        os.write(d, b"pear")
        os.lseek(d, 0, 0)
        p = subprocess.Popen([sys.executable, "-c",
                         'import sys; sys.exit(sys.stdin.read() == "pear")'],
                         stdin=d)
        p.wait()
        self.assertEqual(p.returncode, 1)

    def test_stdin_fileobj(self):
        # stdin is set to open file object
        tf = tempfile.TemporaryFile()
        self.addCleanup(tf.close)
        tf.write(b"pear")
        tf.seek(0)
        p = subprocess.Popen([sys.executable, "-c",
                         'import sys; sys.exit(sys.stdin.read() == "pear")'],
                         stdin=tf)
        p.wait()
        self.assertEqual(p.returncode, 1)

    def test_stdout_pipe(self):
        # stdout redirection
        p = subprocess.Popen([sys.executable, "-c",
                          'import sys; sys.stdout.write("orange")'],
                         stdout=subprocess.PIPE)
        self.addCleanup(p.stdout.close)
        self.assertEqual(p.stdout.read(), b"orange")

    def test_stdout_filedes(self):
        # stdout is set to open file descriptor
        tf = tempfile.TemporaryFile()
        self.addCleanup(tf.close)
        d = tf.fileno()
        p = subprocess.Popen([sys.executable, "-c",
                          'import sys; sys.stdout.write("orange")'],
                         stdout=d)
        p.wait()
        os.lseek(d, 0, 0)
        self.assertEqual(os.read(d, 1024), b"orange")

    def test_stdout_fileobj(self):
        # stdout is set to open file object
        tf = tempfile.TemporaryFile()
        self.addCleanup(tf.close)
        p = subprocess.Popen([sys.executable, "-c",
                          'import sys; sys.stdout.write("orange")'],
                         stdout=tf)
        p.wait()
        tf.seek(0)
        self.assertEqual(tf.read(), b"orange")

    def test_stderr_pipe(self):
        # stderr redirection
        p = subprocess.Popen([sys.executable, "-c",
                          'import sys; sys.stderr.write("strawberry")'],
                         stderr=subprocess.PIPE)
        self.addCleanup(p.stderr.close)
        self.assertStderrEqual(p.stderr.read(), b"strawberry")

    def test_stderr_filedes(self):
        # stderr is set to open file descriptor
        tf = tempfile.TemporaryFile()
        self.addCleanup(tf.close)
        d = tf.fileno()
        p = subprocess.Popen([sys.executable, "-c",
                          'import sys; sys.stderr.write("strawberry")'],
                         stderr=d)
        p.wait()
        os.lseek(d, 0, 0)
        self.assertStderrEqual(os.read(d, 1024), b"strawberry")

    def test_stderr_fileobj(self):
        # stderr is set to open file object
        tf = tempfile.TemporaryFile()
        self.addCleanup(tf.close)
        p = subprocess.Popen([sys.executable, "-c",
                          'import sys; sys.stderr.write("strawberry")'],
                         stderr=tf)
        p.wait()
        tf.seek(0)
        self.assertStderrEqual(tf.read(), b"strawberry")

    def test_stdout_stderr_pipe(self):
        # capture stdout and stderr to the same pipe
        p = subprocess.Popen([sys.executable, "-c",
                              'import sys;'
                              'sys.stdout.write("apple");'
                              'sys.stdout.flush();'
                              'sys.stderr.write("orange")'],
                             stdout=subprocess.PIPE,
                             stderr=subprocess.STDOUT)
        self.addCleanup(p.stdout.close)
        self.assertStderrEqual(p.stdout.read(), b"appleorange")

    def test_stdout_stderr_file(self):
        # capture stdout and stderr to the same open file
        tf = tempfile.TemporaryFile()
        self.addCleanup(tf.close)
        p = subprocess.Popen([sys.executable, "-c",
                              'import sys;'
                              'sys.stdout.write("apple");'
                              'sys.stdout.flush();'
                              'sys.stderr.write("orange")'],
                             stdout=tf,
                             stderr=tf)
        p.wait()
        tf.seek(0)
        self.assertStderrEqual(tf.read(), b"appleorange")

    def test_stdout_filedes_of_stdout(self):
        # stdout is set to 1 (#1531862).
        cmd = r"import sys, os; sys.exit(os.write(sys.stdout.fileno(), b'.\n'))"
        rc = subprocess.call([sys.executable, "-c", cmd], stdout=1)
        self.assertEqual(rc, 2)

    def test_cwd(self):
        tmpdir = tempfile.gettempdir()
        # We cannot use os.path.realpath to canonicalize the path,
        # since it doesn't expand Tru64 {memb} strings. See bug 1063571.
        cwd = os.getcwd()
        os.chdir(tmpdir)
        tmpdir = os.getcwd()
        os.chdir(cwd)
        p = subprocess.Popen([sys.executable, "-c",
                              'import sys,os;'
                              'sys.stdout.write(os.getcwd())'],
                             stdout=subprocess.PIPE,
                             cwd=tmpdir)
        self.addCleanup(p.stdout.close)
        normcase = os.path.normcase
        self.assertEqual(normcase(p.stdout.read().decode("utf-8")),
                         normcase(tmpdir))

    def test_env(self):
        newenv = os.environ.copy()
        newenv["FRUIT"] = "orange"
        p = subprocess.Popen([sys.executable, "-c",
                              'import sys,os;'
                              'sys.stdout.write(os.getenv("FRUIT"))'],
                             stdout=subprocess.PIPE,
                             env=newenv)
        self.addCleanup(p.stdout.close)
        self.assertEqual(p.stdout.read(), b"orange")

    def test_communicate_stdin(self):
        p = subprocess.Popen([sys.executable, "-c",
                              'import sys;'
                              'sys.exit(sys.stdin.read() == "pear")'],
                             stdin=subprocess.PIPE)
        p.communicate(b"pear")
        self.assertEqual(p.returncode, 1)

    def test_communicate_stdout(self):
        p = subprocess.Popen([sys.executable, "-c",
                              'import sys; sys.stdout.write("pineapple")'],
                             stdout=subprocess.PIPE)
        (stdout, stderr) = p.communicate()
        self.assertEqual(stdout, b"pineapple")
        self.assertEqual(stderr, None)

    def test_communicate_stderr(self):
        p = subprocess.Popen([sys.executable, "-c",
                              'import sys; sys.stderr.write("pineapple")'],
                             stderr=subprocess.PIPE)
        (stdout, stderr) = p.communicate()
        self.assertEqual(stdout, None)
        self.assertStderrEqual(stderr, b"pineapple")

    def test_communicate(self):
        p = subprocess.Popen([sys.executable, "-c",
                              'import sys,os;'
                              'sys.stderr.write("pineapple");'
                              'sys.stdout.write(sys.stdin.read())'],
                             stdin=subprocess.PIPE,
                             stdout=subprocess.PIPE,
                             stderr=subprocess.PIPE)
        self.addCleanup(p.stdout.close)
        self.addCleanup(p.stderr.close)
        self.addCleanup(p.stdin.close)
        (stdout, stderr) = p.communicate(b"banana")
        self.assertEqual(stdout, b"banana")
        self.assertStderrEqual(stderr, b"pineapple")

    # Test for the fd leak reported in http://bugs.python.org/issue2791.
    def test_communicate_pipe_fd_leak(self):
        for stdin_pipe in (False, True):
            for stdout_pipe in (False, True):
                for stderr_pipe in (False, True):
                    options = {}
                    if stdin_pipe:
                        options['stdin'] = subprocess.PIPE
                    if stdout_pipe:
                        options['stdout'] = subprocess.PIPE
                    if stderr_pipe:
                        options['stderr'] = subprocess.PIPE
                    if not options:
                        continue
                    p = subprocess.Popen((sys.executable, "-c", "pass"), **options)
                    p.communicate()
                    if p.stdin is not None:
                        self.assertTrue(p.stdin.closed)
                    if p.stdout is not None:
                        self.assertTrue(p.stdout.closed)
                    if p.stderr is not None:
                        self.assertTrue(p.stderr.closed)

    def test_communicate_returns(self):
        # communicate() should return None if no redirection is active
        p = subprocess.Popen([sys.executable, "-c",
                              "import sys; sys.exit(47)"])
        (stdout, stderr) = p.communicate()
        self.assertEqual(stdout, None)
        self.assertEqual(stderr, None)

    def test_communicate_pipe_buf(self):
        # communicate() with writes larger than pipe_buf
        # This test will probably deadlock rather than fail, if
        # communicate() does not work properly.
        x, y = os.pipe()
        if mswindows:
            pipe_buf = 512
        else:
            pipe_buf = os.fpathconf(x, "PC_PIPE_BUF")
        os.close(x)
        os.close(y)
        p = subprocess.Popen([sys.executable, "-c",
                              'import sys,os;'
                              'sys.stdout.write(sys.stdin.read(47));'
                              'sys.stderr.write("xyz"*%d);'
                              'sys.stdout.write(sys.stdin.read())' % pipe_buf],
                             stdin=subprocess.PIPE,
                             stdout=subprocess.PIPE,
                             stderr=subprocess.PIPE)
        self.addCleanup(p.stdout.close)
        self.addCleanup(p.stderr.close)
        self.addCleanup(p.stdin.close)
        string_to_write = b"abc"*pipe_buf
        (stdout, stderr) = p.communicate(string_to_write)
        self.assertEqual(stdout, string_to_write)

    def test_writes_before_communicate(self):
        # stdin.write before communicate()
        p = subprocess.Popen([sys.executable, "-c",
                              'import sys,os;'
                              'sys.stdout.write(sys.stdin.read())'],
                             stdin=subprocess.PIPE,
                             stdout=subprocess.PIPE,
                             stderr=subprocess.PIPE)
        self.addCleanup(p.stdout.close)
        self.addCleanup(p.stderr.close)
        self.addCleanup(p.stdin.close)
        p.stdin.write(b"banana")
        (stdout, stderr) = p.communicate(b"split")
        self.assertEqual(stdout, b"bananasplit")
        self.assertStderrEqual(stderr, b"")

    def test_universal_newlines(self):
        p = subprocess.Popen([sys.executable, "-c",
                              'import sys,os;' + SETBINARY +
                              'sys.stdout.write("line1\\n");'
                              'sys.stdout.flush();'
                              'sys.stdout.write("line2\\n");'
                              'sys.stdout.flush();'
                              'sys.stdout.write("line3\\r\\n");'
                              'sys.stdout.flush();'
                              'sys.stdout.write("line4\\r");'
                              'sys.stdout.flush();'
                              'sys.stdout.write("\\nline5");'
                              'sys.stdout.flush();'
                              'sys.stdout.write("\\nline6");'],
                             stdout=subprocess.PIPE,
                             universal_newlines=1)
        self.addCleanup(p.stdout.close)
        stdout = p.stdout.read()
        self.assertEqual(stdout, "line1\nline2\nline3\nline4\nline5\nline6")

    def test_universal_newlines_communicate(self):
        # universal newlines through communicate()
        p = subprocess.Popen([sys.executable, "-c",
                              'import sys,os;' + SETBINARY +
                              'sys.stdout.write("line1\\n");'
                              'sys.stdout.flush();'
                              'sys.stdout.write("line2\\n");'
                              'sys.stdout.flush();'
                              'sys.stdout.write("line3\\r\\n");'
                              'sys.stdout.flush();'
                              'sys.stdout.write("line4\\r");'
                              'sys.stdout.flush();'
                              'sys.stdout.write("\\nline5");'
                              'sys.stdout.flush();'
                              'sys.stdout.write("\\nline6");'],
                             stdout=subprocess.PIPE, stderr=subprocess.PIPE,
                             universal_newlines=1)
        self.addCleanup(p.stdout.close)
        self.addCleanup(p.stderr.close)
        (stdout, stderr) = p.communicate()
        self.assertEqual(stdout, "line1\nline2\nline3\nline4\nline5\nline6")

    def test_no_leaking(self):
        # Make sure we leak no resources
        if not mswindows:
            max_handles = 1026 # too much for most UNIX systems
        else:
            max_handles = 2050 # too much for (at least some) Windows setups
        handles = []
        tmpdir = tempfile.mkdtemp()
        try:
            for i in range(max_handles):
                try:
                    tmpfile = os.path.join(tmpdir, support.TESTFN)
                    handles.append(os.open(tmpfile, os.O_WRONLY|os.O_CREAT))
                except OSError as e:
                    if e.errno != errno.EMFILE:
                        raise
                    break
            else:
                self.skipTest("failed to reach the file descriptor limit "
                    "(tried %d)" % max_handles)
            # Close a couple of them (should be enough for a subprocess)
            for i in range(10):
                os.close(handles.pop())
            # Loop creating some subprocesses. If one of them leaks some fds,
            # the next loop iteration will fail by reaching the max fd limit.
            for i in range(15):
                p = subprocess.Popen([sys.executable, "-c",
                                      "import sys;"
                                      "sys.stdout.write(sys.stdin.read())"],
                                     stdin=subprocess.PIPE,
                                     stdout=subprocess.PIPE,
                                     stderr=subprocess.PIPE)
                data = p.communicate(b"lime")[0]
                self.assertEqual(data, b"lime")
        finally:
            for h in handles:
                os.close(h)
            shutil.rmtree(tmpdir)

    def test_list2cmdline(self):
        self.assertEqual(subprocess.list2cmdline(['a b c', 'd', 'e']),
                         '"a b c" d e')
        self.assertEqual(subprocess.list2cmdline(['ab"c', '\\', 'd']),
                         'ab\\"c \\ d')
        self.assertEqual(subprocess.list2cmdline(['ab"c', ' \\', 'd']),
                         'ab\\"c " \\\\" d')
        self.assertEqual(subprocess.list2cmdline(['a\\\\\\b', 'de fg', 'h']),
                         'a\\\\\\b "de fg" h')
        self.assertEqual(subprocess.list2cmdline(['a\\"b', 'c', 'd']),
                         'a\\\\\\"b c d')
        self.assertEqual(subprocess.list2cmdline(['a\\\\b c', 'd', 'e']),
                         '"a\\\\b c" d e')
        self.assertEqual(subprocess.list2cmdline(['a\\\\b\\ c', 'd', 'e']),
                         '"a\\\\b\\ c" d e')
        self.assertEqual(subprocess.list2cmdline(['ab', '']),
                         'ab ""')


    def test_poll(self):
        p = subprocess.Popen([sys.executable,
                          "-c", "import time; time.sleep(1)"])
        count = 0
        while p.poll() is None:
            time.sleep(0.1)
            count += 1
        # We expect that the poll loop probably went around about 10 times,
        # but, based on system scheduling we can't control, it's possible
        # poll() never returned None.  It "should be" very rare that it
        # didn't go around at least twice.
        self.assertGreaterEqual(count, 2)
        # Subsequent invocations should just return the returncode
        self.assertEqual(p.poll(), 0)


    def test_wait(self):
        p = subprocess.Popen([sys.executable,
                          "-c", "import time; time.sleep(2)"])
        self.assertEqual(p.wait(), 0)
        # Subsequent invocations should just return the returncode
        self.assertEqual(p.wait(), 0)


    def test_invalid_bufsize(self):
        # an invalid type of the bufsize argument should raise
        # TypeError.
        with self.assertRaises(TypeError):
            subprocess.Popen([sys.executable, "-c", "pass"], "orange")

    def test_bufsize_is_none(self):
        # bufsize=None should be the same as bufsize=0.
        p = subprocess.Popen([sys.executable, "-c", "pass"], None)
        self.assertEqual(p.wait(), 0)
        # Again with keyword arg
        p = subprocess.Popen([sys.executable, "-c", "pass"], bufsize=None)
        self.assertEqual(p.wait(), 0)

    def test_leaking_fds_on_error(self):
        # see bug #5179: Popen leaks file descriptors to PIPEs if
        # the child fails to execute; this will eventually exhaust
        # the maximum number of open fds. 1024 seems a very common
        # value for that limit, but Windows has 2048, so we loop
        # 1024 times (each call leaked two fds).
        for i in range(1024):
            # Windows raises IOError.  Others raise OSError.
            with self.assertRaises(EnvironmentError) as c:
                subprocess.Popen(['nonexisting_i_hope'],
                                 stdout=subprocess.PIPE,
                                 stderr=subprocess.PIPE)
            # ignore errors that indicate the command was not found
            if c.exception.errno not in (errno.ENOENT, errno.EACCES):
                raise c.exception

    def test_issue8780(self):
        # Ensure that stdout is inherited from the parent
        # if stdout=PIPE is not used
        code = ';'.join((
            'import subprocess, sys',
            'retcode = subprocess.call('
                "[sys.executable, '-c', 'print(\"Hello World!\")'])",
            'assert retcode == 0'))
        output = subprocess.check_output([sys.executable, '-c', code])
        self.assertTrue(output.startswith(b'Hello World!'), ascii(output))

    def test_handles_closed_on_exception(self):
        # If CreateProcess exits with an error, ensure the
        # duplicate output handles are released
        ifhandle, ifname = mkstemp()
        ofhandle, ofname = mkstemp()
        efhandle, efname = mkstemp()
        try:
            subprocess.Popen (["*"], stdin=ifhandle, stdout=ofhandle,
              stderr=efhandle)
        except OSError:
            os.close(ifhandle)
            os.remove(ifname)
            os.close(ofhandle)
            os.remove(ofname)
            os.close(efhandle)
            os.remove(efname)
        self.assertFalse(os.path.exists(ifname))
        self.assertFalse(os.path.exists(ofname))
        self.assertFalse(os.path.exists(efname))


# context manager
class _SuppressCoreFiles(object):
    """Try to prevent core files from being created."""
    old_limit = None

    def __enter__(self):
        """Try to save previous ulimit, then set it to (0, 0)."""
        try:
            import resource
            self.old_limit = resource.getrlimit(resource.RLIMIT_CORE)
            resource.setrlimit(resource.RLIMIT_CORE, (0, 0))
        except (ImportError, ValueError, resource.error):
            pass

        if sys.platform == 'darwin':
            # Check if the 'Crash Reporter' on OSX was configured
            # in 'Developer' mode and warn that it will get triggered
            # when it is.
            #
            # This assumes that this context manager is used in tests
            # that might trigger the next manager.
            value = subprocess.Popen(['/usr/bin/defaults', 'read',
                    'com.apple.CrashReporter', 'DialogType'],
                    stdout=subprocess.PIPE).communicate()[0]
            if value.strip() == b'developer':
                print("this tests triggers the Crash Reporter, "
                      "that is intentional", end='')
                sys.stdout.flush()

    def __exit__(self, *args):
        """Return core file behavior to default."""
        if self.old_limit is None:
            return
        try:
            import resource
            resource.setrlimit(resource.RLIMIT_CORE, self.old_limit)
        except (ImportError, ValueError, resource.error):
            pass


@unittest.skipIf(mswindows, "POSIX specific tests")
class POSIXProcessTestCase(BaseTestCase):

    def test_exceptions(self):
        nonexistent_dir = "/_this/pa.th/does/not/exist"
        try:
            os.chdir(nonexistent_dir)
        except OSError as e:
            # This avoids hard coding the errno value or the OS perror()
            # string and instead capture the exception that we want to see
            # below for comparison.
            desired_exception = e
            desired_exception.strerror += ': ' + repr(sys.executable)
        else:
            self.fail("chdir to nonexistant directory %s succeeded." %
                      nonexistent_dir)

        # Error in the child re-raised in the parent.
        try:
            p = subprocess.Popen([sys.executable, "-c", ""],
                                 cwd=nonexistent_dir)
        except OSError as e:
            # Test that the child process chdir failure actually makes
            # it up to the parent process as the correct exception.
            self.assertEqual(desired_exception.errno, e.errno)
            self.assertEqual(desired_exception.strerror, e.strerror)
        else:
            self.fail("Expected OSError: %s" % desired_exception)

    def test_restore_signals(self):
        # Code coverage for both values of restore_signals to make sure it
        # at least does not blow up.
        # A test for behavior would be complex.  Contributions welcome.
        subprocess.call([sys.executable, "-c", ""], restore_signals=True)
        subprocess.call([sys.executable, "-c", ""], restore_signals=False)

    def test_start_new_session(self):
        # For code coverage of calling setsid().  We don't care if we get an
        # EPERM error from it depending on the test execution environment, that
        # still indicates that it was called.
        try:
            output = subprocess.check_output(
                    [sys.executable, "-c",
                     "import os; print(os.getpgid(os.getpid()))"],
                    start_new_session=True)
        except OSError as e:
            if e.errno != errno.EPERM:
                raise
        else:
            parent_pgid = os.getpgid(os.getpid())
            child_pgid = int(output)
            self.assertNotEqual(parent_pgid, child_pgid)

    def test_run_abort(self):
        # returncode handles signal termination
        with _SuppressCoreFiles():
            p = subprocess.Popen([sys.executable, "-c",
                                  'import os; os.abort()'])
            p.wait()
<<<<<<< HEAD
        self.assertEqual(-p.returncode, signal.SIGABRT)
=======
            os.remove(fname)
            self.assertEqual(p.returncode, 47)

        def test_invalid_args(self):
            # invalid arguments should raise ValueError
            self.assertRaises(ValueError, subprocess.call,
                              [sys.executable,
                               "-c", "import sys; sys.exit(47)"],
                              startupinfo=47)
            self.assertRaises(ValueError, subprocess.call,
                              [sys.executable,
                               "-c", "import sys; sys.exit(47)"],
                              creationflags=47)

        def test_shell_sequence(self):
            # Run command through the shell (sequence)
            newenv = os.environ.copy()
            newenv["FRUIT"] = "apple"
            p = subprocess.Popen(["echo $FRUIT"], shell=1,
                                 stdout=subprocess.PIPE,
                                 env=newenv)
            self.assertEqual(p.stdout.read().strip(b" \t\r\n\f"), b"apple")

        def test_shell_string(self):
            # Run command through the shell (string)
            newenv = os.environ.copy()
            newenv["FRUIT"] = "apple"
            p = subprocess.Popen("echo $FRUIT", shell=1,
                                 stdout=subprocess.PIPE,
                                 env=newenv)
            self.assertEqual(p.stdout.read().strip(b" \t\r\n\f"), b"apple")

        def test_call_string(self):
            # call() function with string argument on UNIX
            fd, fname = self.mkstemp()
            # reopen in text mode
            with open(fd, "w") as fobj:
                fobj.write("#!/bin/sh\n")
                fobj.write("exec '%s' -c 'import sys; sys.exit(47)'\n" %
                            sys.executable)
            os.chmod(fname, 0o700)
            rc = subprocess.call(fname)
            os.remove(fname)
            self.assertEqual(rc, 47)

        def test_specific_shell(self):
            # Issue #9265: Incorrect name passed as arg[0].
            shells = []
            for prefix in ['/bin', '/usr/bin/', '/usr/local/bin']:
                for name in ['bash', 'ksh']:
                    sh = os.path.join(prefix, name)
                    if os.path.isfile(sh):
                        shells.append(sh)
            if not shells: # Will probably work for any shell but csh.
                self.skipTest("bash or ksh required for this test")
            sh = '/bin/sh'
            if os.path.isfile(sh) and not os.path.islink(sh):
                # Test will fail if /bin/sh is a symlink to csh.
                shells.append(sh)
            for sh in shells:
                p = subprocess.Popen("echo $0", executable=sh, shell=True,
                                     stdout=subprocess.PIPE)
                self.assertEqual(p.stdout.read().strip(), bytes(sh, 'ascii'))

        def DISABLED_test_send_signal(self):
            p = subprocess.Popen([sys.executable,
                              "-c", "input()"])

            self.assertTrue(p.poll() is None, p.poll())
            p.send_signal(signal.SIGINT)
            self.assertNotEqual(p.wait(), 0)

        def DISABLED_test_kill(self):
            p = subprocess.Popen([sys.executable,
                            "-c", "input()"])

            self.assertTrue(p.poll() is None, p.poll())
            p.kill()
            self.assertEqual(p.wait(), -signal.SIGKILL)

        def DISABLED_test_terminate(self):
            p = subprocess.Popen([sys.executable,
                            "-c", "input()"])

            self.assertTrue(p.poll() is None, p.poll())
            p.terminate()
            self.assertEqual(p.wait(), -signal.SIGTERM)

        def test_undecodable_env(self):
            for key, value in (('test', 'abc\uDCFF'), ('test\uDCFF', '42')):
                value_repr = ascii(value).encode("ascii")

                # test str with surrogates
                script = "import os; print(ascii(os.getenv(%s)))" % repr(key)
                env = os.environ.copy()
                env[key] = value
                # Force surrogate-escaping of \xFF in the child process;
                # otherwise it can be decoded as-is if the default locale
                # is latin-1.
                env['PYTHONFSENCODING'] = 'ascii'
                stdout = subprocess.check_output(
                    [sys.executable, "-c", script],
                    env=env)
                stdout = stdout.rstrip(b'\n\r')
                self.assertEqual(stdout, value_repr)

                # test bytes
                key = key.encode("ascii", "surrogateescape")
                value = value.encode("ascii", "surrogateescape")
                script = "import os; print(ascii(os.getenv(%s)))" % repr(key)
                env = os.environ.copy()
                env[key] = value
                stdout = subprocess.check_output(
                    [sys.executable, "-c", script],
                    env=env)
                stdout = stdout.rstrip(b'\n\r')
                self.assertEqual(stdout, value_repr)

        def test_wait_when_sigchild_ignored(self):
            # NOTE: sigchild_ignore.py may not be an effective test on all OSes.
            sigchild_ignore = support.findfile("sigchild_ignore.py",
                                               subdir="subprocessdata")
            p = subprocess.Popen([sys.executable, sigchild_ignore],
                                 stdout=subprocess.PIPE, stderr=subprocess.PIPE)
            stdout, stderr = p.communicate()
            self.assertEqual(0, p.returncode, "sigchild_ignore.py exited"
                             " non-zero with this error:\n%s" %
                             stderr.decode('utf8'))

        def check_close_std_fds(self, fds):
            # Issue #9905: test that subprocess pipes still work properly with
            # some standard fds closed
            stdin = 0
            newfds = []
            for a in fds:
                b = os.dup(a)
                newfds.append(b)
                if a == 0:
                    stdin = b
            try:
                for fd in fds:
                    os.close(fd)
                out, err = subprocess.Popen([sys.executable, "-c",
                                  'import sys;'
                                  'sys.stdout.write("apple");'
                                  'sys.stdout.flush();'
                                  'sys.stderr.write("orange")'],
                           stdin=stdin,
                           stdout=subprocess.PIPE,
                           stderr=subprocess.PIPE).communicate()
                err = support.strip_python_stderr(err)
                self.assertEqual((out, err), (b'apple', b'orange'))
            finally:
                for b, a in zip(newfds, fds):
                    os.dup2(b, a)
                for b in newfds:
                    os.close(b)

        def test_close_fd_0(self):
            self.check_close_std_fds([0])

        def test_close_fd_1(self):
            self.check_close_std_fds([1])

        def test_close_fd_2(self):
            self.check_close_std_fds([2])

        def test_close_fds_0_1(self):
            self.check_close_std_fds([0, 1])

        def test_close_fds_0_2(self):
            self.check_close_std_fds([0, 2])

        def test_close_fds_1_2(self):
            self.check_close_std_fds([1, 2])

        def test_close_fds_0_1_2(self):
            # Issue #10806: test that subprocess pipes still work properly with
            # all standard fds closed.
            self.check_close_std_fds([0, 1, 2])

        def test_surrogates_error_message(self):
            def prepare():
                raise ValueError("surrogate:\uDCff")

        def test_select_unbuffered(self):
            # Issue #11459: bufsize=0 should really set the pipes as
            # unbuffered (and therefore let select() work properly).
            select = support.import_module("select")
            p = subprocess.Popen([sys.executable, "-c",
                                  'import sys;'
                                  'sys.stdout.write("apple")'],
                                 stdout=subprocess.PIPE,
                                 bufsize=0)
            f = p.stdout
            try:
                self.assertEqual(f.read(4), b"appl")
                self.assertIn(f, select.select([f], [], [], 0.0)[0])
            finally:
                p.wait()

    #
    # Windows tests
    #
    if mswindows:
        def test_startupinfo(self):
            # startupinfo argument
            # We uses hardcoded constants, because we do not want to
            # depend on win32all.
            STARTF_USESHOWWINDOW = 1
            SW_MAXIMIZE = 3
            startupinfo = subprocess.STARTUPINFO()
            startupinfo.dwFlags = STARTF_USESHOWWINDOW
            startupinfo.wShowWindow = SW_MAXIMIZE
            # Since Python is a console process, it won't be affected
            # by wShowWindow, but the argument should be silently
            # ignored
            subprocess.call([sys.executable, "-c", "import sys; sys.exit(0)"],
                        startupinfo=startupinfo)
>>>>>>> 877766de

    def test_preexec(self):
        # DISCLAIMER: Setting environment variables is *not* a good use
        # of a preexec_fn.  This is merely a test.
        p = subprocess.Popen([sys.executable, "-c",
                              'import sys,os;'
                              'sys.stdout.write(os.getenv("FRUIT"))'],
                             stdout=subprocess.PIPE,
                             preexec_fn=lambda: os.putenv("FRUIT", "apple"))
        self.addCleanup(p.stdout.close)
        self.assertEqual(p.stdout.read(), b"apple")

    def test_preexec_exception(self):
        def raise_it():
            raise ValueError("What if two swallows carried a coconut?")
        try:
            p = subprocess.Popen([sys.executable, "-c", ""],
                                 preexec_fn=raise_it)
        except RuntimeError as e:
            self.assertTrue(
                    subprocess._posixsubprocess,
                    "Expected a ValueError from the preexec_fn")
        except ValueError as e:
            self.assertIn("coconut", e.args[0])
        else:
            self.fail("Exception raised by preexec_fn did not make it "
                      "to the parent process.")

    @unittest.skipUnless(gc, "Requires a gc module.")
    def test_preexec_gc_module_failure(self):
        # This tests the code that disables garbage collection if the child
        # process will execute any Python.
        def raise_runtime_error():
            raise RuntimeError("this shouldn't escape")
        enabled = gc.isenabled()
        orig_gc_disable = gc.disable
        orig_gc_isenabled = gc.isenabled
        try:
            gc.disable()
            self.assertFalse(gc.isenabled())
            subprocess.call([sys.executable, '-c', ''],
                            preexec_fn=lambda: None)
            self.assertFalse(gc.isenabled(),
                             "Popen enabled gc when it shouldn't.")

            gc.enable()
            self.assertTrue(gc.isenabled())
            subprocess.call([sys.executable, '-c', ''],
                            preexec_fn=lambda: None)
            self.assertTrue(gc.isenabled(), "Popen left gc disabled.")

            gc.disable = raise_runtime_error
            self.assertRaises(RuntimeError, subprocess.Popen,
                              [sys.executable, '-c', ''],
                              preexec_fn=lambda: None)

            del gc.isenabled  # force an AttributeError
            self.assertRaises(AttributeError, subprocess.Popen,
                              [sys.executable, '-c', ''],
                              preexec_fn=lambda: None)
        finally:
            gc.disable = orig_gc_disable
            gc.isenabled = orig_gc_isenabled
            if not enabled:
                gc.disable()

    def test_args_string(self):
        # args is a string
        fd, fname = mkstemp()
        # reopen in text mode
        with open(fd, "w", errors="surrogateescape") as fobj:
            fobj.write("#!/bin/sh\n")
            fobj.write("exec '%s' -c 'import sys; sys.exit(47)'\n" %
                       sys.executable)
        os.chmod(fname, 0o700)
        p = subprocess.Popen(fname)
        p.wait()
        os.remove(fname)
        self.assertEqual(p.returncode, 47)

    def test_invalid_args(self):
        # invalid arguments should raise ValueError
        self.assertRaises(ValueError, subprocess.call,
                          [sys.executable, "-c",
                           "import sys; sys.exit(47)"],
                          startupinfo=47)
        self.assertRaises(ValueError, subprocess.call,
                          [sys.executable, "-c",
                           "import sys; sys.exit(47)"],
                          creationflags=47)

    def test_shell_sequence(self):
        # Run command through the shell (sequence)
        newenv = os.environ.copy()
        newenv["FRUIT"] = "apple"
        p = subprocess.Popen(["echo $FRUIT"], shell=1,
                             stdout=subprocess.PIPE,
                             env=newenv)
        self.addCleanup(p.stdout.close)
        self.assertEqual(p.stdout.read().strip(b" \t\r\n\f"), b"apple")

    def test_shell_string(self):
        # Run command through the shell (string)
        newenv = os.environ.copy()
        newenv["FRUIT"] = "apple"
        p = subprocess.Popen("echo $FRUIT", shell=1,
                             stdout=subprocess.PIPE,
                             env=newenv)
        self.addCleanup(p.stdout.close)
        self.assertEqual(p.stdout.read().strip(b" \t\r\n\f"), b"apple")

    def test_call_string(self):
        # call() function with string argument on UNIX
        fd, fname = mkstemp()
        # reopen in text mode
        with open(fd, "w", errors="surrogateescape") as fobj:
            fobj.write("#!/bin/sh\n")
            fobj.write("exec '%s' -c 'import sys; sys.exit(47)'\n" %
                       sys.executable)
        os.chmod(fname, 0o700)
        rc = subprocess.call(fname)
        os.remove(fname)
        self.assertEqual(rc, 47)

    def test_specific_shell(self):
        # Issue #9265: Incorrect name passed as arg[0].
        shells = []
        for prefix in ['/bin', '/usr/bin/', '/usr/local/bin']:
            for name in ['bash', 'ksh']:
                sh = os.path.join(prefix, name)
                if os.path.isfile(sh):
                    shells.append(sh)
        if not shells: # Will probably work for any shell but csh.
            self.skipTest("bash or ksh required for this test")
        sh = '/bin/sh'
        if os.path.isfile(sh) and not os.path.islink(sh):
            # Test will fail if /bin/sh is a symlink to csh.
            shells.append(sh)
        for sh in shells:
            p = subprocess.Popen("echo $0", executable=sh, shell=True,
                                 stdout=subprocess.PIPE)
            self.addCleanup(p.stdout.close)
            self.assertEqual(p.stdout.read().strip(), bytes(sh, 'ascii'))

    def _kill_process(self, method, *args):
        # Do not inherit file handles from the parent.
        # It should fix failures on some platforms.
        p = subprocess.Popen([sys.executable, "-c", """if 1:
                             import sys, time
                             sys.stdout.write('x\\n')
                             sys.stdout.flush()
                             time.sleep(30)
                             """],
                             close_fds=True,
                             stdin=subprocess.PIPE,
                             stdout=subprocess.PIPE,
                             stderr=subprocess.PIPE)
        # Wait for the interpreter to be completely initialized before
        # sending any signal.
        p.stdout.read(1)
        getattr(p, method)(*args)
        return p

    def test_send_signal(self):
        p = self._kill_process('send_signal', signal.SIGINT)
        _, stderr = p.communicate()
        self.assertIn(b'KeyboardInterrupt', stderr)
        self.assertNotEqual(p.wait(), 0)

    def test_kill(self):
        p = self._kill_process('kill')
        _, stderr = p.communicate()
        self.assertStderrEqual(stderr, b'')
        self.assertEqual(p.wait(), -signal.SIGKILL)

    def test_terminate(self):
        p = self._kill_process('terminate')
        _, stderr = p.communicate()
        self.assertStderrEqual(stderr, b'')
        self.assertEqual(p.wait(), -signal.SIGTERM)

    def check_close_std_fds(self, fds):
        # Issue #9905: test that subprocess pipes still work properly with
        # some standard fds closed
        stdin = 0
        newfds = []
        for a in fds:
            b = os.dup(a)
            newfds.append(b)
            if a == 0:
                stdin = b
        try:
            for fd in fds:
                os.close(fd)
            out, err = subprocess.Popen([sys.executable, "-c",
                              'import sys;'
                              'sys.stdout.write("apple");'
                              'sys.stdout.flush();'
                              'sys.stderr.write("orange")'],
                       stdin=stdin,
                       stdout=subprocess.PIPE,
                       stderr=subprocess.PIPE).communicate()
            err = support.strip_python_stderr(err)
            self.assertEqual((out, err), (b'apple', b'orange'))
        finally:
            for b, a in zip(newfds, fds):
                os.dup2(b, a)
            for b in newfds:
                os.close(b)

    def test_close_fd_0(self):
        self.check_close_std_fds([0])

    def test_close_fd_1(self):
        self.check_close_std_fds([1])

    def test_close_fd_2(self):
        self.check_close_std_fds([2])

    def test_close_fds_0_1(self):
        self.check_close_std_fds([0, 1])

    def test_close_fds_0_2(self):
        self.check_close_std_fds([0, 2])

    def test_close_fds_1_2(self):
        self.check_close_std_fds([1, 2])

    def test_close_fds_0_1_2(self):
        # Issue #10806: test that subprocess pipes still work properly with
        # all standard fds closed.
        self.check_close_std_fds([0, 1, 2])

    def test_remapping_std_fds(self):
        # open up some temporary files
        temps = [mkstemp() for i in range(3)]
        try:
            temp_fds = [fd for fd, fname in temps]

            # unlink the files -- we won't need to reopen them
            for fd, fname in temps:
                os.unlink(fname)

            # write some data to what will become stdin, and rewind
            os.write(temp_fds[1], b"STDIN")
            os.lseek(temp_fds[1], 0, 0)

            # move the standard file descriptors out of the way
            saved_fds = [os.dup(fd) for fd in range(3)]
            try:
                # duplicate the file objects over the standard fd's
                for fd, temp_fd in enumerate(temp_fds):
                    os.dup2(temp_fd, fd)

                # now use those files in the "wrong" order, so that subprocess
                # has to rearrange them in the child
                p = subprocess.Popen([sys.executable, "-c",
                    'import sys; got = sys.stdin.read();'
                    'sys.stdout.write("got %s"%got); sys.stderr.write("err")'],
                    stdin=temp_fds[1],
                    stdout=temp_fds[2],
                    stderr=temp_fds[0])
                p.wait()
            finally:
                # restore the original fd's underneath sys.stdin, etc.
                for std, saved in enumerate(saved_fds):
                    os.dup2(saved, std)
                    os.close(saved)

            for fd in temp_fds:
                os.lseek(fd, 0, 0)

            out = os.read(temp_fds[2], 1024)
            err = support.strip_python_stderr(os.read(temp_fds[0], 1024))
            self.assertEqual(out, b"got STDIN")
            self.assertEqual(err, b"err")

        finally:
            for fd in temp_fds:
                os.close(fd)

    def test_surrogates_error_message(self):
        def prepare():
            raise ValueError("surrogate:\uDCff")

        try:
            subprocess.call(
                [sys.executable, "-c", "pass"],
                preexec_fn=prepare)
        except ValueError as err:
            # Pure Python implementations keeps the message
            self.assertIsNone(subprocess._posixsubprocess)
            self.assertEqual(str(err), "surrogate:\uDCff")
        except RuntimeError as err:
            # _posixsubprocess uses a default message
            self.assertIsNotNone(subprocess._posixsubprocess)
            self.assertEqual(str(err), "Exception occurred in preexec_fn.")
        else:
            self.fail("Expected ValueError or RuntimeError")

    def test_undecodable_env(self):
        for key, value in (('test', 'abc\uDCFF'), ('test\uDCFF', '42')):
            # test str with surrogates
            script = "import os; print(ascii(os.getenv(%s)))" % repr(key)
            env = os.environ.copy()
            env[key] = value
            # Use C locale to get ascii for the locale encoding to force
            # surrogate-escaping of \xFF in the child process; otherwise it can
            # be decoded as-is if the default locale is latin-1.
            env['LC_ALL'] = 'C'
            stdout = subprocess.check_output(
                [sys.executable, "-c", script],
                env=env)
            stdout = stdout.rstrip(b'\n\r')
            self.assertEqual(stdout.decode('ascii'), ascii(value))

            # test bytes
            key = key.encode("ascii", "surrogateescape")
            value = value.encode("ascii", "surrogateescape")
            script = "import os; print(ascii(os.getenvb(%s)))" % repr(key)
            env = os.environ.copy()
            env[key] = value
            stdout = subprocess.check_output(
                [sys.executable, "-c", script],
                env=env)
            stdout = stdout.rstrip(b'\n\r')
            self.assertEqual(stdout.decode('ascii'), ascii(value))

    def test_bytes_program(self):
        abs_program = os.fsencode(sys.executable)
        path, program = os.path.split(sys.executable)
        program = os.fsencode(program)

        # absolute bytes path
        exitcode = subprocess.call([abs_program, "-c", "pass"])
        self.assertEqual(exitcode, 0)

        # bytes program, unicode PATH
        env = os.environ.copy()
        env["PATH"] = path
        exitcode = subprocess.call([program, "-c", "pass"], env=env)
        self.assertEqual(exitcode, 0)

        # bytes program, bytes PATH
        envb = os.environb.copy()
        envb[b"PATH"] = os.fsencode(path)
        exitcode = subprocess.call([program, "-c", "pass"], env=envb)
        self.assertEqual(exitcode, 0)

    def test_pipe_cloexec(self):
        sleeper = support.findfile("input_reader.py", subdir="subprocessdata")
        fd_status = support.findfile("fd_status.py", subdir="subprocessdata")

        p1 = subprocess.Popen([sys.executable, sleeper],
                              stdin=subprocess.PIPE, stdout=subprocess.PIPE,
                              stderr=subprocess.PIPE, close_fds=False)

        self.addCleanup(p1.communicate, b'')

        p2 = subprocess.Popen([sys.executable, fd_status],
                              stdout=subprocess.PIPE, close_fds=False)

        output, error = p2.communicate()
        result_fds = set(map(int, output.split(b',')))
        unwanted_fds = set([p1.stdin.fileno(), p1.stdout.fileno(),
                            p1.stderr.fileno()])

        self.assertFalse(result_fds & unwanted_fds,
                         "Expected no fds from %r to be open in child, "
                         "found %r" %
                              (unwanted_fds, result_fds & unwanted_fds))

    def test_pipe_cloexec_real_tools(self):
        qcat = support.findfile("qcat.py", subdir="subprocessdata")
        qgrep = support.findfile("qgrep.py", subdir="subprocessdata")

        subdata = b'zxcvbn'
        data = subdata * 4 + b'\n'

        p1 = subprocess.Popen([sys.executable, qcat],
                              stdin=subprocess.PIPE, stdout=subprocess.PIPE,
                              close_fds=False)

        p2 = subprocess.Popen([sys.executable, qgrep, subdata],
                              stdin=p1.stdout, stdout=subprocess.PIPE,
                              close_fds=False)

        self.addCleanup(p1.wait)
        self.addCleanup(p2.wait)
        self.addCleanup(p1.terminate)
        self.addCleanup(p2.terminate)

        p1.stdin.write(data)
        p1.stdin.close()

        readfiles, ignored1, ignored2 = select.select([p2.stdout], [], [], 10)

        self.assertTrue(readfiles, "The child hung")
        self.assertEqual(p2.stdout.read(), data)

        p1.stdout.close()
        p2.stdout.close()

    def test_close_fds(self):
        fd_status = support.findfile("fd_status.py", subdir="subprocessdata")

        fds = os.pipe()
        self.addCleanup(os.close, fds[0])
        self.addCleanup(os.close, fds[1])

        open_fds = set(fds)

        p = subprocess.Popen([sys.executable, fd_status],
                             stdout=subprocess.PIPE, close_fds=False)
        output, ignored = p.communicate()
        remaining_fds = set(map(int, output.split(b',')))

        self.assertEqual(remaining_fds & open_fds, open_fds,
                         "Some fds were closed")

        p = subprocess.Popen([sys.executable, fd_status],
                             stdout=subprocess.PIPE, close_fds=True)
        output, ignored = p.communicate()
        remaining_fds = set(map(int, output.split(b',')))

        self.assertFalse(remaining_fds & open_fds,
                         "Some fds were left open")
        self.assertIn(1, remaining_fds, "Subprocess failed")

    def test_pass_fds(self):
        fd_status = support.findfile("fd_status.py", subdir="subprocessdata")

        open_fds = set()

        for x in range(5):
            fds = os.pipe()
            self.addCleanup(os.close, fds[0])
            self.addCleanup(os.close, fds[1])
            open_fds.update(fds)

        for fd in open_fds:
            p = subprocess.Popen([sys.executable, fd_status],
                                 stdout=subprocess.PIPE, close_fds=True,
                                 pass_fds=(fd, ))
            output, ignored = p.communicate()

            remaining_fds = set(map(int, output.split(b',')))
            to_be_closed = open_fds - {fd}

            self.assertIn(fd, remaining_fds, "fd to be passed not passed")
            self.assertFalse(remaining_fds & to_be_closed,
                             "fd to be closed passed")

            # pass_fds overrides close_fds with a warning.
            with self.assertWarns(RuntimeWarning) as context:
                self.assertFalse(subprocess.call(
                        [sys.executable, "-c", "import sys; sys.exit(0)"],
                        close_fds=False, pass_fds=(fd, )))
            self.assertIn('overriding close_fds', str(context.warning))

    def test_stdout_stdin_are_single_inout_fd(self):
        with io.open(os.devnull, "r+") as inout:
            p = subprocess.Popen([sys.executable, "-c", "import sys; sys.exit(0)"],
                                 stdout=inout, stdin=inout)
            p.wait()

    def test_stdout_stderr_are_single_inout_fd(self):
        with io.open(os.devnull, "r+") as inout:
            p = subprocess.Popen([sys.executable, "-c", "import sys; sys.exit(0)"],
                                 stdout=inout, stderr=inout)
            p.wait()

    def test_stderr_stdin_are_single_inout_fd(self):
        with io.open(os.devnull, "r+") as inout:
            p = subprocess.Popen([sys.executable, "-c", "import sys; sys.exit(0)"],
                                 stderr=inout, stdin=inout)
            p.wait()

    def test_wait_when_sigchild_ignored(self):
        # NOTE: sigchild_ignore.py may not be an effective test on all OSes.
        sigchild_ignore = support.findfile("sigchild_ignore.py",
                                           subdir="subprocessdata")
        p = subprocess.Popen([sys.executable, sigchild_ignore],
                             stdout=subprocess.PIPE, stderr=subprocess.PIPE)
        stdout, stderr = p.communicate()
        self.assertEqual(0, p.returncode, "sigchild_ignore.py exited"
                         " non-zero with this error:\n%s" %
                         stderr.decode('utf8'))


@unittest.skipUnless(mswindows, "Windows specific tests")
class Win32ProcessTestCase(BaseTestCase):

    def test_startupinfo(self):
        # startupinfo argument
        # We uses hardcoded constants, because we do not want to
        # depend on win32all.
        STARTF_USESHOWWINDOW = 1
        SW_MAXIMIZE = 3
        startupinfo = subprocess.STARTUPINFO()
        startupinfo.dwFlags = STARTF_USESHOWWINDOW
        startupinfo.wShowWindow = SW_MAXIMIZE
        # Since Python is a console process, it won't be affected
        # by wShowWindow, but the argument should be silently
        # ignored
        subprocess.call([sys.executable, "-c", "import sys; sys.exit(0)"],
                        startupinfo=startupinfo)

    def test_creationflags(self):
        # creationflags argument
        CREATE_NEW_CONSOLE = 16
        sys.stderr.write("    a DOS box should flash briefly ...\n")
        subprocess.call(sys.executable +
                        ' -c "import time; time.sleep(0.25)"',
                        creationflags=CREATE_NEW_CONSOLE)

    def test_invalid_args(self):
        # invalid arguments should raise ValueError
        self.assertRaises(ValueError, subprocess.call,
                          [sys.executable, "-c",
                           "import sys; sys.exit(47)"],
                          preexec_fn=lambda: 1)
        self.assertRaises(ValueError, subprocess.call,
                          [sys.executable, "-c",
                           "import sys; sys.exit(47)"],
                          stdout=subprocess.PIPE,
                          close_fds=True)

    def test_close_fds(self):
        # close file descriptors
        rc = subprocess.call([sys.executable, "-c",
                              "import sys; sys.exit(47)"],
                              close_fds=True)
        self.assertEqual(rc, 47)

    def test_shell_sequence(self):
        # Run command through the shell (sequence)
        newenv = os.environ.copy()
        newenv["FRUIT"] = "physalis"
        p = subprocess.Popen(["set"], shell=1,
                             stdout=subprocess.PIPE,
                             env=newenv)
        self.addCleanup(p.stdout.close)
        self.assertIn(b"physalis", p.stdout.read())

    def test_shell_string(self):
        # Run command through the shell (string)
        newenv = os.environ.copy()
        newenv["FRUIT"] = "physalis"
        p = subprocess.Popen("set", shell=1,
                             stdout=subprocess.PIPE,
                             env=newenv)
        self.addCleanup(p.stdout.close)
        self.assertIn(b"physalis", p.stdout.read())

    def test_call_string(self):
        # call() function with string argument on Windows
        rc = subprocess.call(sys.executable +
                             ' -c "import sys; sys.exit(47)"')
        self.assertEqual(rc, 47)

    def _kill_process(self, method, *args):
        # Some win32 buildbot raises EOFError if stdin is inherited
        p = subprocess.Popen([sys.executable, "-c", """if 1:
                             import sys, time
                             sys.stdout.write('x\\n')
                             sys.stdout.flush()
                             time.sleep(30)
                             """],
                             stdin=subprocess.PIPE,
                             stdout=subprocess.PIPE,
                             stderr=subprocess.PIPE)
        self.addCleanup(p.stdout.close)
        self.addCleanup(p.stderr.close)
        self.addCleanup(p.stdin.close)
        # Wait for the interpreter to be completely initialized before
        # sending any signal.
        p.stdout.read(1)
        getattr(p, method)(*args)
        _, stderr = p.communicate()
        self.assertStderrEqual(stderr, b'')
        returncode = p.wait()
        self.assertNotEqual(returncode, 0)

    def test_send_signal(self):
        self._kill_process('send_signal', signal.SIGTERM)

    def test_kill(self):
        self._kill_process('kill')

    def test_terminate(self):
        self._kill_process('terminate')


# The module says:
#   "NB This only works (and is only relevant) for UNIX."
#
# Actually, getoutput should work on any platform with an os.popen, but
# I'll take the comment as given, and skip this suite.
@unittest.skipUnless(os.name == 'posix', "only relevant for UNIX")
class CommandTests(unittest.TestCase):
    def test_getoutput(self):
        self.assertEqual(subprocess.getoutput('echo xyzzy'), 'xyzzy')
        self.assertEqual(subprocess.getstatusoutput('echo xyzzy'),
                         (0, 'xyzzy'))

        # we use mkdtemp in the next line to create an empty directory
        # under our exclusive control; from that, we can invent a pathname
        # that we _know_ won't exist.  This is guaranteed to fail.
        dir = None
        try:
            dir = tempfile.mkdtemp()
            name = os.path.join(dir, "foo")

            status, output = subprocess.getstatusoutput('cat ' + name)
            self.assertNotEqual(status, 0)
        finally:
            if dir is not None:
                os.rmdir(dir)


@unittest.skipUnless(getattr(subprocess, '_has_poll', False),
                     "poll system call not supported")
class ProcessTestCaseNoPoll(ProcessTestCase):
    def setUp(self):
        subprocess._has_poll = False
        ProcessTestCase.setUp(self)

    def tearDown(self):
        subprocess._has_poll = True
        ProcessTestCase.tearDown(self)


@unittest.skipUnless(getattr(subprocess, '_posixsubprocess', False),
                     "_posixsubprocess extension module not found.")
class ProcessTestCasePOSIXPurePython(ProcessTestCase, POSIXProcessTestCase):
    def setUp(self):
        subprocess._posixsubprocess = None
        ProcessTestCase.setUp(self)
        POSIXProcessTestCase.setUp(self)

    def tearDown(self):
        subprocess._posixsubprocess = sys.modules['_posixsubprocess']
        POSIXProcessTestCase.tearDown(self)
        ProcessTestCase.tearDown(self)


class HelperFunctionTests(unittest.TestCase):
    @unittest.skipIf(mswindows, "errno and EINTR make no sense on windows")
    def test_eintr_retry_call(self):
        record_calls = []
        def fake_os_func(*args):
            record_calls.append(args)
            if len(record_calls) == 2:
                raise OSError(errno.EINTR, "fake interrupted system call")
            return tuple(reversed(args))

        self.assertEqual((999, 256),
                         subprocess._eintr_retry_call(fake_os_func, 256, 999))
        self.assertEqual([(256, 999)], record_calls)
        # This time there will be an EINTR so it will loop once.
        self.assertEqual((666,),
                         subprocess._eintr_retry_call(fake_os_func, 666))
        self.assertEqual([(256, 999), (666,), (666,)], record_calls)


@unittest.skipUnless(mswindows, "Windows-specific tests")
class CommandsWithSpaces (BaseTestCase):

    def setUp(self):
        super().setUp()
        f, fname = mkstemp(".py", "te st")
        self.fname = fname.lower ()
        os.write(f, b"import sys;"
                    b"sys.stdout.write('%d %s' % (len(sys.argv), [a.lower () for a in sys.argv]))"
        )
        os.close(f)

    def tearDown(self):
        os.remove(self.fname)
        super().tearDown()

    def with_spaces(self, *args, **kwargs):
        kwargs['stdout'] = subprocess.PIPE
        p = subprocess.Popen(*args, **kwargs)
        self.addCleanup(p.stdout.close)
        self.assertEqual(
          p.stdout.read ().decode("mbcs"),
          "2 [%r, 'ab cd']" % self.fname
        )

    def test_shell_string_with_spaces(self):
        # call() function with string argument with spaces on Windows
        self.with_spaces('"%s" "%s" "%s"' % (sys.executable, self.fname,
                                             "ab cd"), shell=1)

    def test_shell_sequence_with_spaces(self):
        # call() function with sequence argument with spaces on Windows
        self.with_spaces([sys.executable, self.fname, "ab cd"], shell=1)

    def test_noshell_string_with_spaces(self):
        # call() function with string argument with spaces on Windows
        self.with_spaces('"%s" "%s" "%s"' % (sys.executable, self.fname,
                             "ab cd"))

    def test_noshell_sequence_with_spaces(self):
        # call() function with sequence argument with spaces on Windows
        self.with_spaces([sys.executable, self.fname, "ab cd"])


class ContextManagerTests(ProcessTestCase):

    def test_pipe(self):
        with subprocess.Popen([sys.executable, "-c",
                               "import sys;"
                               "sys.stdout.write('stdout');"
                               "sys.stderr.write('stderr');"],
                              stdout=subprocess.PIPE,
                              stderr=subprocess.PIPE) as proc:
            self.assertEqual(proc.stdout.read(), b"stdout")
            self.assertStderrEqual(proc.stderr.read(), b"stderr")

        self.assertTrue(proc.stdout.closed)
        self.assertTrue(proc.stderr.closed)

    def test_returncode(self):
        with subprocess.Popen([sys.executable, "-c",
                               "import sys; sys.exit(100)"]) as proc:
            proc.wait()
        self.assertEqual(proc.returncode, 100)

    def test_communicate_stdin(self):
        with subprocess.Popen([sys.executable, "-c",
                              "import sys;"
                              "sys.exit(sys.stdin.read() == 'context')"],
                             stdin=subprocess.PIPE) as proc:
            proc.communicate(b"context")
            self.assertEqual(proc.returncode, 1)

    def test_invalid_args(self):
        with self.assertRaises(EnvironmentError) as c:
            with subprocess.Popen(['nonexisting_i_hope'],
                                  stdout=subprocess.PIPE,
                                  stderr=subprocess.PIPE) as proc:
                pass

            if c.exception.errno != errno.ENOENT:  # ignore "no such file"
                raise c.exception


def test_main():
    unit_tests = (ProcessTestCase,
                  POSIXProcessTestCase,
                  Win32ProcessTestCase,
                  ProcessTestCasePOSIXPurePython,
                  CommandTests,
                  ProcessTestCaseNoPoll,
                  HelperFunctionTests,
                  CommandsWithSpaces,
                  ContextManagerTests)

    support.run_unittest(*unit_tests)
    support.reap_children()

if __name__ == "__main__":
    unittest.main()<|MERGE_RESOLUTION|>--- conflicted
+++ resolved
@@ -726,229 +726,7 @@
             p = subprocess.Popen([sys.executable, "-c",
                                   'import os; os.abort()'])
             p.wait()
-<<<<<<< HEAD
         self.assertEqual(-p.returncode, signal.SIGABRT)
-=======
-            os.remove(fname)
-            self.assertEqual(p.returncode, 47)
-
-        def test_invalid_args(self):
-            # invalid arguments should raise ValueError
-            self.assertRaises(ValueError, subprocess.call,
-                              [sys.executable,
-                               "-c", "import sys; sys.exit(47)"],
-                              startupinfo=47)
-            self.assertRaises(ValueError, subprocess.call,
-                              [sys.executable,
-                               "-c", "import sys; sys.exit(47)"],
-                              creationflags=47)
-
-        def test_shell_sequence(self):
-            # Run command through the shell (sequence)
-            newenv = os.environ.copy()
-            newenv["FRUIT"] = "apple"
-            p = subprocess.Popen(["echo $FRUIT"], shell=1,
-                                 stdout=subprocess.PIPE,
-                                 env=newenv)
-            self.assertEqual(p.stdout.read().strip(b" \t\r\n\f"), b"apple")
-
-        def test_shell_string(self):
-            # Run command through the shell (string)
-            newenv = os.environ.copy()
-            newenv["FRUIT"] = "apple"
-            p = subprocess.Popen("echo $FRUIT", shell=1,
-                                 stdout=subprocess.PIPE,
-                                 env=newenv)
-            self.assertEqual(p.stdout.read().strip(b" \t\r\n\f"), b"apple")
-
-        def test_call_string(self):
-            # call() function with string argument on UNIX
-            fd, fname = self.mkstemp()
-            # reopen in text mode
-            with open(fd, "w") as fobj:
-                fobj.write("#!/bin/sh\n")
-                fobj.write("exec '%s' -c 'import sys; sys.exit(47)'\n" %
-                            sys.executable)
-            os.chmod(fname, 0o700)
-            rc = subprocess.call(fname)
-            os.remove(fname)
-            self.assertEqual(rc, 47)
-
-        def test_specific_shell(self):
-            # Issue #9265: Incorrect name passed as arg[0].
-            shells = []
-            for prefix in ['/bin', '/usr/bin/', '/usr/local/bin']:
-                for name in ['bash', 'ksh']:
-                    sh = os.path.join(prefix, name)
-                    if os.path.isfile(sh):
-                        shells.append(sh)
-            if not shells: # Will probably work for any shell but csh.
-                self.skipTest("bash or ksh required for this test")
-            sh = '/bin/sh'
-            if os.path.isfile(sh) and not os.path.islink(sh):
-                # Test will fail if /bin/sh is a symlink to csh.
-                shells.append(sh)
-            for sh in shells:
-                p = subprocess.Popen("echo $0", executable=sh, shell=True,
-                                     stdout=subprocess.PIPE)
-                self.assertEqual(p.stdout.read().strip(), bytes(sh, 'ascii'))
-
-        def DISABLED_test_send_signal(self):
-            p = subprocess.Popen([sys.executable,
-                              "-c", "input()"])
-
-            self.assertTrue(p.poll() is None, p.poll())
-            p.send_signal(signal.SIGINT)
-            self.assertNotEqual(p.wait(), 0)
-
-        def DISABLED_test_kill(self):
-            p = subprocess.Popen([sys.executable,
-                            "-c", "input()"])
-
-            self.assertTrue(p.poll() is None, p.poll())
-            p.kill()
-            self.assertEqual(p.wait(), -signal.SIGKILL)
-
-        def DISABLED_test_terminate(self):
-            p = subprocess.Popen([sys.executable,
-                            "-c", "input()"])
-
-            self.assertTrue(p.poll() is None, p.poll())
-            p.terminate()
-            self.assertEqual(p.wait(), -signal.SIGTERM)
-
-        def test_undecodable_env(self):
-            for key, value in (('test', 'abc\uDCFF'), ('test\uDCFF', '42')):
-                value_repr = ascii(value).encode("ascii")
-
-                # test str with surrogates
-                script = "import os; print(ascii(os.getenv(%s)))" % repr(key)
-                env = os.environ.copy()
-                env[key] = value
-                # Force surrogate-escaping of \xFF in the child process;
-                # otherwise it can be decoded as-is if the default locale
-                # is latin-1.
-                env['PYTHONFSENCODING'] = 'ascii'
-                stdout = subprocess.check_output(
-                    [sys.executable, "-c", script],
-                    env=env)
-                stdout = stdout.rstrip(b'\n\r')
-                self.assertEqual(stdout, value_repr)
-
-                # test bytes
-                key = key.encode("ascii", "surrogateescape")
-                value = value.encode("ascii", "surrogateescape")
-                script = "import os; print(ascii(os.getenv(%s)))" % repr(key)
-                env = os.environ.copy()
-                env[key] = value
-                stdout = subprocess.check_output(
-                    [sys.executable, "-c", script],
-                    env=env)
-                stdout = stdout.rstrip(b'\n\r')
-                self.assertEqual(stdout, value_repr)
-
-        def test_wait_when_sigchild_ignored(self):
-            # NOTE: sigchild_ignore.py may not be an effective test on all OSes.
-            sigchild_ignore = support.findfile("sigchild_ignore.py",
-                                               subdir="subprocessdata")
-            p = subprocess.Popen([sys.executable, sigchild_ignore],
-                                 stdout=subprocess.PIPE, stderr=subprocess.PIPE)
-            stdout, stderr = p.communicate()
-            self.assertEqual(0, p.returncode, "sigchild_ignore.py exited"
-                             " non-zero with this error:\n%s" %
-                             stderr.decode('utf8'))
-
-        def check_close_std_fds(self, fds):
-            # Issue #9905: test that subprocess pipes still work properly with
-            # some standard fds closed
-            stdin = 0
-            newfds = []
-            for a in fds:
-                b = os.dup(a)
-                newfds.append(b)
-                if a == 0:
-                    stdin = b
-            try:
-                for fd in fds:
-                    os.close(fd)
-                out, err = subprocess.Popen([sys.executable, "-c",
-                                  'import sys;'
-                                  'sys.stdout.write("apple");'
-                                  'sys.stdout.flush();'
-                                  'sys.stderr.write("orange")'],
-                           stdin=stdin,
-                           stdout=subprocess.PIPE,
-                           stderr=subprocess.PIPE).communicate()
-                err = support.strip_python_stderr(err)
-                self.assertEqual((out, err), (b'apple', b'orange'))
-            finally:
-                for b, a in zip(newfds, fds):
-                    os.dup2(b, a)
-                for b in newfds:
-                    os.close(b)
-
-        def test_close_fd_0(self):
-            self.check_close_std_fds([0])
-
-        def test_close_fd_1(self):
-            self.check_close_std_fds([1])
-
-        def test_close_fd_2(self):
-            self.check_close_std_fds([2])
-
-        def test_close_fds_0_1(self):
-            self.check_close_std_fds([0, 1])
-
-        def test_close_fds_0_2(self):
-            self.check_close_std_fds([0, 2])
-
-        def test_close_fds_1_2(self):
-            self.check_close_std_fds([1, 2])
-
-        def test_close_fds_0_1_2(self):
-            # Issue #10806: test that subprocess pipes still work properly with
-            # all standard fds closed.
-            self.check_close_std_fds([0, 1, 2])
-
-        def test_surrogates_error_message(self):
-            def prepare():
-                raise ValueError("surrogate:\uDCff")
-
-        def test_select_unbuffered(self):
-            # Issue #11459: bufsize=0 should really set the pipes as
-            # unbuffered (and therefore let select() work properly).
-            select = support.import_module("select")
-            p = subprocess.Popen([sys.executable, "-c",
-                                  'import sys;'
-                                  'sys.stdout.write("apple")'],
-                                 stdout=subprocess.PIPE,
-                                 bufsize=0)
-            f = p.stdout
-            try:
-                self.assertEqual(f.read(4), b"appl")
-                self.assertIn(f, select.select([f], [], [], 0.0)[0])
-            finally:
-                p.wait()
-
-    #
-    # Windows tests
-    #
-    if mswindows:
-        def test_startupinfo(self):
-            # startupinfo argument
-            # We uses hardcoded constants, because we do not want to
-            # depend on win32all.
-            STARTF_USESHOWWINDOW = 1
-            SW_MAXIMIZE = 3
-            startupinfo = subprocess.STARTUPINFO()
-            startupinfo.dwFlags = STARTF_USESHOWWINDOW
-            startupinfo.wShowWindow = SW_MAXIMIZE
-            # Since Python is a console process, it won't be affected
-            # by wShowWindow, but the argument should be silently
-            # ignored
-            subprocess.call([sys.executable, "-c", "import sys; sys.exit(0)"],
-                        startupinfo=startupinfo)
->>>>>>> 877766de
 
     def test_preexec(self):
         # DISCLAIMER: Setting environment variables is *not* a good use
@@ -1438,6 +1216,22 @@
                          " non-zero with this error:\n%s" %
                          stderr.decode('utf8'))
 
+    def test_select_unbuffered(self):
+        # Issue #11459: bufsize=0 should really set the pipes as
+        # unbuffered (and therefore let select() work properly).
+        select = support.import_module("select")
+        p = subprocess.Popen([sys.executable, "-c",
+                              'import sys;'
+                              'sys.stdout.write("apple")'],
+                             stdout=subprocess.PIPE,
+                             bufsize=0)
+        f = p.stdout
+        try:
+            self.assertEqual(f.read(4), b"appl")
+            self.assertIn(f, select.select([f], [], [], 0.0)[0])
+        finally:
+            p.wait()
+
 
 @unittest.skipUnless(mswindows, "Windows specific tests")
 class Win32ProcessTestCase(BaseTestCase):
