--- conflicted
+++ resolved
@@ -2044,17 +2044,12 @@
             PyUnicode_FromFormat, b'unicode\xe9=%s', 'ascii')
 
         # test "%c"
-<<<<<<< HEAD
         check_format('\uabcd',
                      b'%c', c_int(0xabcd))
         check_format('\U0010ffff',
                      b'%c', c_int(0x10ffff))
-=======
-        self.assertEqual(PyUnicode_FromFormat(b'%c', c_int(0xabcd)), '\uabcd')
-        self.assertEqual(PyUnicode_FromFormat(b'%c', c_int(0x10ffff)), '\U0010ffff')
         with self.assertRaises(OverflowError):
             PyUnicode_FromFormat(b'%c', c_int(0x110000))
->>>>>>> 8eeae212
         # Issue #18183
         check_format('\U00010000\U00100000',
                      b'%c%c', c_int(0x10000), c_int(0x100000))
